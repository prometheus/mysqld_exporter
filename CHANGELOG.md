--- conflicted
+++ resolved
@@ -10,10 +10,8 @@
 * [FEATURE]
 
 * [FEATURE] Add `tls.insecure-skip-verify` flag to ignore tls verification errors (PR #417) #348
-<<<<<<< HEAD
-* [FEATURE] Add collector for replication_group_members (PR #459) #362
-=======
 * [FEATURE] Add new metrics to `replication_group_member_stats` collector to support MySQL 8.x.
+* [FEATURE] Add collector for `replication_group_members` (PR #459) #362
 
 ### BREAKING CHANGES:
 
@@ -21,7 +19,6 @@
 * metric "transaction_in_queue" was Counter instead of Gauge
 * renamed 3 metrics starting with `mysql_perf_schema_transaction_` to start with `mysql_perf_schema_transactions_` to be consistent with column names
 * exposing only server's own stats by matching MEMBER_ID with @@server_uuid resulting "member_id" label to be dropped.
->>>>>>> d9d55430
 
 ## 0.12.1 / 2019-07-10
 
