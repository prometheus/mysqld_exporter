--- conflicted
+++ resolved
@@ -69,19 +69,11 @@
 	processesByUserDesc = prometheus.NewDesc(
 		prometheus.BuildFQName(namespace, informationSchema, "processes_by_user"),
 		"The number of processes by user.",
-<<<<<<< HEAD
-		[]string{"src_user"}, nil)
-	processesByHostDesc = prometheus.NewDesc(
-		prometheus.BuildFQName(namespace, informationSchema, "processes_by_host"),
-		"The number of processes by host.",
-		[]string{"src_host"}, nil)
-=======
 		[]string{"mysql_user"}, nil)
 	processesByHostDesc = prometheus.NewDesc(
 		prometheus.BuildFQName(namespace, informationSchema, "processes_by_host"),
 		"The number of processes by host.",
 		[]string{"client_host"}, nil)
->>>>>>> 113c5def
 )
 
 // whitelist for connection/process states in SHOW PROCESSLIST
