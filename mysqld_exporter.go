package main

import (
	"database/sql"
	"flag"
	"fmt"
	"net/http"
	"os"
	"path"
	"regexp"
	"strconv"
	"time"

	_ "github.com/go-sql-driver/mysql"
	"github.com/prometheus/client_golang/prometheus"
	"github.com/prometheus/client_golang/prometheus/promhttp"
	"github.com/prometheus/common/log"
	"github.com/prometheus/common/version"
	"gopkg.in/ini.v1"

	"github.com/percona/mysqld_exporter/collector"
)

var (
	showVersion = flag.Bool(
		"version", false,
		"Print version information.",
	)
	listenAddress = flag.String(
		"web.listen-address", ":9104",
		"Address to listen on for web interface and telemetry.",
	)
	configMycnf = flag.String(
		"config.my-cnf", path.Join(os.Getenv("HOME"), ".my.cnf"),
		"Path to .my.cnf file to read MySQL credentials from.",
	)

	slowLogFilter = flag.Bool(
		"log_slow_filter", false,
		"Add a log_slow_filter to avoid exessive MySQL slow logging.  NOTE: Not supported by Oracle MySQL.",
	)
	collectProcesslist = flag.Bool(
		"collect.info_schema.processlist", false,
		"Collect current thread state counts from the information_schema.processlist",
	)
	collectTableSchema = flag.Bool(
		"collect.info_schema.tables", false,
		"Collect metrics from information_schema.tables",
	)
	collectInnodbTablespaces = flag.Bool(
		"collect.info_schema.innodb_tablespaces", false,
		"Collect metrics from information_schema.innodb_sys_tablespaces",
	)
	innodbMetrics = flag.Bool(
		"collect.info_schema.innodb_metrics", false,
		"Collect metrics from information_schema.innodb_metrics",
	)
	collectGlobalStatus = flag.Bool(
		"collect.global_status", false,
		"Collect from SHOW GLOBAL STATUS",
	)
	collectGlobalVariables = flag.Bool(
		"collect.global_variables", false,
		"Collect from SHOW GLOBAL VARIABLES",
	)
	collectSlaveStatus = flag.Bool(
		"collect.slave_status", false,
		"Collect from SHOW SLAVE STATUS",
	)
	collectAutoIncrementColumns = flag.Bool(
		"collect.auto_increment.columns", false,
		"Collect auto_increment columns and max values from information_schema",
	)
	collectBinlogSize = flag.Bool(
		"collect.binlog_size", false,
		"Collect the current size of all registered binlog files",
	)
	collectPerfTableIOWaits = flag.Bool(
		"collect.perf_schema.tableiowaits", false,
		"Collect metrics from performance_schema.table_io_waits_summary_by_table",
	)
	collectPerfIndexIOWaits = flag.Bool(
		"collect.perf_schema.indexiowaits", false,
		"Collect metrics from performance_schema.table_io_waits_summary_by_index_usage",
	)
	collectPerfTableLockWaits = flag.Bool(
		"collect.perf_schema.tablelocks", false,
		"Collect metrics from performance_schema.table_lock_waits_summary_by_table",
	)
	collectPerfEventsStatements = flag.Bool(
		"collect.perf_schema.eventsstatements", false,
		"Collect metrics from performance_schema.events_statements_summary_by_digest",
	)
	collectPerfEventsWaits = flag.Bool(
		"collect.perf_schema.eventswaits", false,
		"Collect metrics from performance_schema.events_waits_summary_global_by_event_name",
	)
	collectPerfFileEvents = flag.Bool(
		"collect.perf_schema.file_events", false,
		"Collect metrics from performance_schema.file_summary_by_event_name",
	)
	collectUserStat = flag.Bool("collect.info_schema.userstats", false,
		"If running with userstat=1, set to true to collect user statistics",
	)
	collectClientStat = flag.Bool("collect.info_schema.clientstats", false,
		"If running with userstat=1, set to true to collect client statistics",
	)
	collectTableStat = flag.Bool("collect.info_schema.tablestats", false,
		"If running with userstat=1, set to true to collect table statistics",
	)
	collectQueryResponseTime = flag.Bool("collect.info_schema.query_response_time", false,
		"Collect query response time distribution if query_response_time_stats is ON.",
	)
	collectEngineTokudbStatus = flag.Bool("collect.engine_tokudb_status", false,
		"Collect from SHOW ENGINE TOKUDB STATUS",
	)
<<<<<<< HEAD
=======
	collectEngineInnodbStatus = flag.Bool("collect.engine_innodb_status", false,
		"Collect from SHOW ENGINE INNODB STATUS",
	)
>>>>>>> 790ee139
)

// Metric name parts.
const (
	// Namespace for all metrics.
	namespace = "mysql"
)

// SQL Queries.
const (
	sessionSettingsQuery = `SET SESSION log_slow_filter = 'tmp_table_on_disk,filesort_on_disk'`
	upQuery              = `SELECT 1`
	versionQuery         = `SELECT @@version`
)

// landingPage contains the HTML served at '/'.
var landingPage = []byte(`<html>
<head><title>MySQL 3-in-1 exporter</title></head>
<body>
<h1>MySQL 3-in-1 exporter</h1>
<li><a href="/metrics-hr">high-res metrics</a></li>
<li><a href="/metrics-mr">medium-res metrics</a></li>
<li><a href="/metrics-lr">low-res metrics</a></li>
</body>
</html>
`)

// Exporter collects MySQL metrics. It implements prometheus.Collector.
type Exporter struct {
	dsn             string
	duration, error prometheus.Gauge
	totalScrapes    prometheus.Counter
	scrapeErrors    *prometheus.CounterVec
	mysqldUp        prometheus.Gauge
}

type ExporterMr struct {
	dsn             string
	duration, error prometheus.Gauge
	totalScrapes    prometheus.Counter
	scrapeErrors    *prometheus.CounterVec
}

type ExporterLr struct {
	dsn             string
	duration, error prometheus.Gauge
	totalScrapes    prometheus.Counter
	scrapeErrors    *prometheus.CounterVec
}

// NewExporter returns a new MySQL exporter for the provided DSN.
func NewExporter(dsn string) *Exporter {
	exporter := "exporter_hr"
	return &Exporter{
		dsn: dsn,
		duration: prometheus.NewGauge(prometheus.GaugeOpts{
			Namespace: namespace,
			Subsystem: exporter,
			Name:      "last_scrape_duration_seconds",
			Help:      "Duration of the last scrape of metrics from MySQL.",
		}),
		totalScrapes: prometheus.NewCounter(prometheus.CounterOpts{
			Namespace: namespace,
			Subsystem: exporter,
			Name:      "scrapes_total",
			Help:      "Total number of times MySQL was scraped for metrics.",
		}),
		scrapeErrors: prometheus.NewCounterVec(prometheus.CounterOpts{
			Namespace: namespace,
			Subsystem: exporter,
			Name:      "scrape_errors_total",
			Help:      "Total number of times an error occured scraping a MySQL.",
		}, []string{"collector"}),
		error: prometheus.NewGauge(prometheus.GaugeOpts{
			Namespace: namespace,
			Subsystem: exporter,
			Name:      "last_scrape_error",
			Help:      "Whether the last scrape of metrics from MySQL resulted in an error (1 for error, 0 for success).",
		}),
		mysqldUp: prometheus.NewGauge(prometheus.GaugeOpts{
			Namespace: namespace,
			Name:      "up",
			Help:      "Whether the MySQL server is up.",
		}),
	}
}

func NewExporterMr(dsn string) *ExporterMr {
	exporter := "exporter_mr"
	return &ExporterMr{
		dsn: dsn,
		duration: prometheus.NewGauge(prometheus.GaugeOpts{
			Namespace: namespace,
			Subsystem: exporter,
			Name:      "last_scrape_duration_seconds",
			Help:      "Duration of the last scrape of metrics from MySQL.",
		}),
		totalScrapes: prometheus.NewCounter(prometheus.CounterOpts{
			Namespace: namespace,
			Subsystem: exporter,
			Name:      "scrapes_total",
			Help:      "Total number of times MySQL was scraped for metrics.",
		}),
		scrapeErrors: prometheus.NewCounterVec(prometheus.CounterOpts{
			Namespace: namespace,
			Subsystem: exporter,
			Name:      "scrape_errors_total",
			Help:      "Total number of times an error occured scraping a MySQL.",
		}, []string{"collector"}),
		error: prometheus.NewGauge(prometheus.GaugeOpts{
			Namespace: namespace,
			Subsystem: exporter,
			Name:      "last_scrape_error",
			Help:      "Whether the last scrape of metrics from MySQL resulted in an error (1 for error, 0 for success).",
		}),
	}
}

func NewExporterLr(dsn string) *ExporterLr {
	exporter := "exporter_lr"
	return &ExporterLr{
		dsn: dsn,
		duration: prometheus.NewGauge(prometheus.GaugeOpts{
			Namespace: namespace,
			Subsystem: exporter,
			Name:      "last_scrape_duration_seconds",
			Help:      "Duration of the last scrape of metrics from MySQL.",
		}),
		totalScrapes: prometheus.NewCounter(prometheus.CounterOpts{
			Namespace: namespace,
			Subsystem: exporter,
			Name:      "scrapes_total",
			Help:      "Total number of times MySQL was scraped for metrics.",
		}),
		scrapeErrors: prometheus.NewCounterVec(prometheus.CounterOpts{
			Namespace: namespace,
			Subsystem: exporter,
			Name:      "scrape_errors_total",
			Help:      "Total number of times an error occured scraping a MySQL.",
		}, []string{"collector"}),
		error: prometheus.NewGauge(prometheus.GaugeOpts{
			Namespace: namespace,
			Subsystem: exporter,
			Name:      "last_scrape_error",
			Help:      "Whether the last scrape of metrics from MySQL resulted in an error (1 for error, 0 for success).",
		}),
	}
}

// Describe implements prometheus.Collector.
func (e *Exporter) Describe(ch chan<- *prometheus.Desc) {
	metricCh := make(chan prometheus.Metric)
	doneCh := make(chan struct{})

	go func() {
		for m := range metricCh {
			ch <- m.Desc()
		}
		close(doneCh)
	}()

	e.Collect(metricCh)
	close(metricCh)
	<-doneCh
}

func (e *ExporterMr) Describe(ch chan<- *prometheus.Desc) {
	metricCh := make(chan prometheus.Metric)
	doneCh := make(chan struct{})

	go func() {
		for m := range metricCh {
			ch <- m.Desc()
		}
		close(doneCh)
	}()

	e.Collect(metricCh)
	close(metricCh)
	<-doneCh
}

func (e *ExporterLr) Describe(ch chan<- *prometheus.Desc) {
	metricCh := make(chan prometheus.Metric)
	doneCh := make(chan struct{})

	go func() {
		for m := range metricCh {
			ch <- m.Desc()
		}
		close(doneCh)
	}()

	e.Collect(metricCh)
	close(metricCh)
	<-doneCh
}

// Collect implements prometheus.Collector.
func (e *Exporter) Collect(ch chan<- prometheus.Metric) {
	e.scrape(ch)

	ch <- e.duration
	ch <- e.totalScrapes
	ch <- e.error
	e.scrapeErrors.Collect(ch)
	ch <- e.mysqldUp
}

func (e *ExporterMr) Collect(ch chan<- prometheus.Metric) {
	e.scrape(ch)

	ch <- e.duration
	ch <- e.totalScrapes
	ch <- e.error
	e.scrapeErrors.Collect(ch)
}

func (e *ExporterLr) Collect(ch chan<- prometheus.Metric) {
	e.scrape(ch)

	ch <- e.duration
	ch <- e.totalScrapes
	ch <- e.error
	e.scrapeErrors.Collect(ch)
}

func (e *Exporter) scrape(ch chan<- prometheus.Metric) {
	e.totalScrapes.Inc()
	var err error
	defer func(begun time.Time) {
		e.duration.Set(time.Since(begun).Seconds())
		if err == nil {
			e.error.Set(0)
		} else {
			e.error.Set(1)
		}
	}(time.Now())

	db, err := sql.Open("mysql", e.dsn)
	if err != nil {
		log.Errorln("Error opening connection to database:", err)
		return
	}
	defer db.Close()

	isUpRows, err := db.Query(upQuery)
	if err != nil {
		log.Errorln("Error pinging mysqld:", err)
		e.mysqldUp.Set(0)
		return
	}
	isUpRows.Close()

	e.mysqldUp.Set(1)

	version := getMySQLVersion(db)

	if *slowLogFilter {
		sessionSettingsRows, err := db.Query(sessionSettingsQuery)
		if err != nil {
			log.Errorln("Error setting log_slow_filter:", err)
			return
		}
		sessionSettingsRows.Close()
	}

	if *collectGlobalStatus {
		if err = collector.ScrapeGlobalStatus(db, ch); err != nil {
			log.Errorln("Error scraping for collect.global_status:", err)
			e.scrapeErrors.WithLabelValues("collect.global_status").Inc()
		}
	}
	if *innodbMetrics && version >= 5.6 {
		if err = collector.ScrapeInnodbMetrics(db, ch); err != nil {
			log.Errorln("Error scraping for collect.info_schema.innodb_metrics:", err)
			e.scrapeErrors.WithLabelValues("collect.info_schema.innodb_metrics").Inc()
		}
	}
}

func (e *ExporterMr) scrape(ch chan<- prometheus.Metric) {
	e.totalScrapes.Inc()
	var err error
	defer func(begun time.Time) {
		e.duration.Set(time.Since(begun).Seconds())
		if err == nil {
			e.error.Set(0)
		} else {
			e.error.Set(1)
		}
	}(time.Now())

	db, err := sql.Open("mysql", e.dsn)
	if err != nil {
		log.Errorln("Error opening connection to database:", err)
		return
	}
	defer db.Close()

	version := getMySQLVersion(db)

	if *slowLogFilter {
		sessionSettingsRows, err := db.Query(sessionSettingsQuery)
		if err != nil {
			log.Errorln("Error setting log_slow_filter:", err)
			return
		}
		sessionSettingsRows.Close()
	}

	if *collectSlaveStatus {
		if err = collector.ScrapeSlaveStatus(db, ch); err != nil {
			log.Errorln("Error scraping for collect.slave_status:", err)
			e.scrapeErrors.WithLabelValues("collect.slave_status").Inc()
		}
	}
	if *collectProcesslist {
		if err = collector.ScrapeProcesslist(db, ch); err != nil {
			log.Errorln("Error scraping for collect.info_schema.processlist:", err)
			e.scrapeErrors.WithLabelValues("collect.info_schema.processlist").Inc()
		}
	}
	if *collectPerfEventsWaits && version >= 5.5 {
		if err = collector.ScrapePerfEventsWaits(db, ch); err != nil {
			log.Errorln("Error scraping for collect.perf_schema.eventswaits:", err)
			e.scrapeErrors.WithLabelValues("collect.perf_schema.eventswaits").Inc()
		}
	}
	if *collectPerfFileEvents && version >= 5.6 {
		if err = collector.ScrapePerfFileEvents(db, ch); err != nil {
			log.Errorln("Error scraping for collect.perf_schema.file_events:", err)
			e.scrapeErrors.WithLabelValues("collect.perf_schema.file_events").Inc()
		}
	}
	if *collectPerfTableLockWaits && version >= 5.6 {
		if err = collector.ScrapePerfTableLockWaits(db, ch); err != nil {
			log.Errorln("Error scraping for collect.perf_schema.tablelocks:", err)
			e.scrapeErrors.WithLabelValues("collect.perf_schema.tablelocks").Inc()
		}
	}
	if *collectQueryResponseTime && version >= 5.5 {
		if err = collector.ScrapeQueryResponseTime(db, ch); err != nil {
			log.Errorln("Error scraping for collect.info_schema.query_response_time:", err)
			e.scrapeErrors.WithLabelValues("collect.info_schema.query_response_time").Inc()
		}
	}

}

func (e *ExporterLr) scrape(ch chan<- prometheus.Metric) {
	e.totalScrapes.Inc()
	var err error
	defer func(begun time.Time) {
		e.duration.Set(time.Since(begun).Seconds())
		if err == nil {
			e.error.Set(0)
		} else {
			e.error.Set(1)
		}
	}(time.Now())

	db, err := sql.Open("mysql", e.dsn)
	if err != nil {
		log.Errorln("Error opening connection to database:", err)
		return
	}
	defer db.Close()

	version := getMySQLVersion(db)

	if *slowLogFilter {
		sessionSettingsRows, err := db.Query(sessionSettingsQuery)
		if err != nil {
			log.Errorln("Error setting log_slow_filter:", err)
			return
		}
		sessionSettingsRows.Close()
	}

	if *collectGlobalVariables {
		if err = collector.ScrapeGlobalVariables(db, ch); err != nil {
			log.Errorln("Error scraping for collect.global_variables:", err)
			e.scrapeErrors.WithLabelValues("collect.global_variables").Inc()
		}
	}
	if *collectTableSchema {
		if err = collector.ScrapeTableSchema(db, ch); err != nil {
			log.Errorln("Error scraping for collect.info_schema.tables:", err)
			e.scrapeErrors.WithLabelValues("collect.info_schema.tables").Inc()
		}
	}
	if *collectAutoIncrementColumns {
		if err = collector.ScrapeAutoIncrementColumns(db, ch); err != nil {
			log.Errorln("Error scraping for collect.auto_increment.columns:", err)
			e.scrapeErrors.WithLabelValues("collect.auto_increment.columns").Inc()
		}
	}
	if *collectBinlogSize {
		if err = collector.ScrapeBinlogSize(db, ch); err != nil {
			log.Errorln("Error scraping for collect.binlog_size:", err)
			e.scrapeErrors.WithLabelValues("collect.binlog_size").Inc()
		}
	}
	if *collectPerfTableIOWaits && version >= 5.6 {
		if err = collector.ScrapePerfTableIOWaits(db, ch); err != nil {
			log.Errorln("Error scraping for collect.perf_schema.tableiowaits:", err)
			e.scrapeErrors.WithLabelValues("collect.perf_schema.tableiowaits").Inc()
		}
	}
	if *collectPerfIndexIOWaits && version >= 5.6 {
		if err = collector.ScrapePerfIndexIOWaits(db, ch); err != nil {
			log.Errorln("Error scraping for collect.perf_schema.indexiowaits:", err)
			e.scrapeErrors.WithLabelValues("collect.perf_schema.indexiowaits").Inc()
		}
	}
	if *collectUserStat {
		if err = collector.ScrapeUserStat(db, ch); err != nil {
			log.Errorln("Error scraping for collect.info_schema.userstats:", err)
			e.scrapeErrors.WithLabelValues("collect.info_schema.userstats").Inc()
		}
	}
	if *collectTableStat {
		if err = collector.ScrapeTableStat(db, ch); err != nil {
			log.Errorln("Error scraping for collect.info_schema.tablestats:", err)
			e.scrapeErrors.WithLabelValues("collect.info_schema.tablestats").Inc()
		}
	}
	if *collectPerfEventsStatements && version >= 5.6 {
		if err = collector.ScrapePerfEventsStatements(db, ch); err != nil {
			log.Errorln("Error scraping for collect.perf_schema.eventsstatements:", err)
			e.scrapeErrors.WithLabelValues("collect.perf_schema.eventsstatements").Inc()
		}
	}
	if *collectClientStat && version >= 5.5 {
		if err = collector.ScrapeClientStat(db, ch); err != nil {
			log.Errorln("Error scraping for collect.info_schema.clientstats:", err)
			e.scrapeErrors.WithLabelValues("collect.info_schema.clientstats").Inc()
		}
	}
	if *collectInnodbTablespaces && version >= 5.7 {
		if err = collector.ScrapeInfoSchemaInnodbTablespaces(db, ch); err != nil {
			log.Errorln("Error scraping for collect.info_schema.innodb_sys_tablespaces:", err)
			e.scrapeErrors.WithLabelValues("collect.info_schema.innodb_sys_tablespaces").Inc()
		}
	}
	if *collectEngineTokudbStatus && version >= 5.7 {
		if err = collector.ScrapeEngineTokudbStatus(db, ch); err != nil {
			log.Errorln("Error scraping for collect.engine_tokudb_status:", err)
			e.scrapeErrors.WithLabelValues("collect.engine_tokudb_status").Inc()
		}
	}
	if *collectEngineInnodbStatus {
		if err = collector.ScrapeEngineInnodbStatus(db, ch); err != nil {
			log.Errorln("Error scraping for collect.engine_innodb_status:", err)
			e.scrapeErrors.WithLabelValues("collect.engine_innodb_status").Inc()
		}
	}
}

func parseMycnf(config interface{}) (string, error) {
	var dsn string
	cfg, err := ini.Load(config)
	if err != nil {
		return dsn, fmt.Errorf("failed reading ini file: %s", err)
	}
	user := cfg.Section("client").Key("user").String()
	password := cfg.Section("client").Key("password").String()
	if (user == "") || (password == "") {
		return dsn, fmt.Errorf("no user or password specified under [client] in %s", config)
	}
	host := cfg.Section("client").Key("host").MustString("localhost")
	port := cfg.Section("client").Key("port").MustUint(3306)
	socket := cfg.Section("client").Key("socket").String()
	if socket != "" {
		dsn = fmt.Sprintf("%s:%s@unix(%s)/", user, password, socket)
	} else {
		dsn = fmt.Sprintf("%s:%s@tcp(%s:%d)/", user, password, host, port)
	}
	log.Debugln(dsn)
	return dsn, nil
}

func getMySQLVersion(db *sql.DB) float64 {
	var (
		versionStr string
		version    float64
	)
	err := db.QueryRow(versionQuery).Scan(&versionStr)
	if err == nil {
		r, _ := regexp.Compile(`^\d+\.\d+`)
		version, _ = strconv.ParseFloat(r.FindString(versionStr), 64)
	}
	// In case, we can't match/parse the version, let's set it to something big to it matches all the versions.
	if version == 0 {
		version = 999
	}
	return version
}

func init() {
	prometheus.MustRegister(version.NewCollector("mysqld_exporter"))
}

func main() {
	flag.Parse()

	if *showVersion {
		fmt.Fprintln(os.Stdout, version.Print("mysqld_exporter"))
		os.Exit(0)
	}

	log.Infoln("Starting mysqld_exporter", version.Info())
	log.Infoln("Build context", version.BuildContext())

	dsn := os.Getenv("DATA_SOURCE_NAME")
	if len(dsn) == 0 {
		var err error
		if dsn, err = parseMycnf(*configMycnf); err != nil {
			log.Fatal(err)
		}
	}

	var reg *prometheus.Registry

	reg = prometheus.NewRegistry()
	reg.MustRegister(NewExporter(dsn))
	http.Handle("/metrics-hr", promhttp.HandlerFor(
		reg, promhttp.HandlerOpts{},
	))

	reg = prometheus.NewRegistry()
	reg.MustRegister(NewExporterMr(dsn))
	http.Handle("/metrics-mr", promhttp.HandlerFor(
		reg, promhttp.HandlerOpts{},
	))

	reg = prometheus.NewRegistry()
	reg.MustRegister(NewExporterLr(dsn))
	http.Handle("/metrics-lr", promhttp.HandlerFor(
		reg, promhttp.HandlerOpts{},
	))

	http.HandleFunc("/", func(w http.ResponseWriter, r *http.Request) {
		w.Write(landingPage)
	})

	log.Infoln("Listening on", *listenAddress)
	log.Fatal(http.ListenAndServe(*listenAddress, nil))
}<|MERGE_RESOLUTION|>--- conflicted
+++ resolved
@@ -114,12 +114,9 @@
 	collectEngineTokudbStatus = flag.Bool("collect.engine_tokudb_status", false,
 		"Collect from SHOW ENGINE TOKUDB STATUS",
 	)
-<<<<<<< HEAD
-=======
 	collectEngineInnodbStatus = flag.Bool("collect.engine_innodb_status", false,
 		"Collect from SHOW ENGINE INNODB STATUS",
 	)
->>>>>>> 790ee139
 )
 
 // Metric name parts.
@@ -467,7 +464,12 @@
 			e.scrapeErrors.WithLabelValues("collect.info_schema.query_response_time").Inc()
 		}
 	}
-
+	if *collectEngineInnodbStatus && version >= 5.1 {
+		if err = collector.ScrapeEngineInnodbStatus(db, ch); err != nil {
+			log.Errorln("Error scraping for collect.engine_innodb_status:", err)
+			e.scrapeErrors.WithLabelValues("collect.engine_innodb_status").Inc()
+		}
+	}
 }
 
 func (e *ExporterLr) scrape(ch chan<- prometheus.Metric) {
@@ -572,12 +574,6 @@
 			e.scrapeErrors.WithLabelValues("collect.engine_tokudb_status").Inc()
 		}
 	}
-	if *collectEngineInnodbStatus {
-		if err = collector.ScrapeEngineInnodbStatus(db, ch); err != nil {
-			log.Errorln("Error scraping for collect.engine_innodb_status:", err)
-			e.scrapeErrors.WithLabelValues("collect.engine_innodb_status").Inc()
-		}
-	}
 }
 
 func parseMycnf(config interface{}) (string, error) {
