package main

import (
	"bufio"
	"bytes"
	"context"
	"fmt"
	"io/ioutil"
	"net"
	"net/http"
	"net/url"
	"os"
	"os/exec"
	"reflect"
	"regexp"
	"runtime"
	"strings"
	"syscall"
	"testing"
	"time"

	"github.com/smartystreets/goconvey/convey"
)

func TestParseMycnf(t *testing.T) {
	const (
		tcpConfig = `
			[client]
			user = root
			password = abc123
		`
		tcpConfig2 = `
			[client]
			user = root
			password = abc123
			port = 3308
		`
		socketConfig = `
			[client]
			user = user
			password = pass
			socket = /var/lib/mysql/mysql.sock
		`
		socketConfig2 = `
			[client]
			user = dude
			password = nopassword
			# host and port will not be used because of socket presence
			host = 1.2.3.4
			port = 3307
			socket = /var/lib/mysql/mysql.sock
		`
		remoteConfig = `
			[client]
			user = dude
			password = nopassword
			host = 1.2.3.4
			port = 3307
		`
		badConfig = `
			[client]
			user = root
		`
		badConfig2 = `
			[client]
			password = abc123
			socket = /var/lib/mysql/mysql.sock
		`
		badConfig3 = `
			[hello]
			world = ismine
		`
		badConfig4 = `
			[hello]
			world
		`
	)
	convey.Convey("Various .my.cnf configurations", t, func() {
		convey.Convey("Local tcp connection", func() {
			dsn, _ := parseMycnf([]byte(tcpConfig))
			convey.So(dsn, convey.ShouldEqual, "root:abc123@tcp(localhost:3306)/")
		})
		convey.Convey("Local tcp connection on non-default port", func() {
			dsn, _ := parseMycnf([]byte(tcpConfig2))
			convey.So(dsn, convey.ShouldEqual, "root:abc123@tcp(localhost:3308)/")
		})
		convey.Convey("Socket connection", func() {
			dsn, _ := parseMycnf([]byte(socketConfig))
			convey.So(dsn, convey.ShouldEqual, "user:pass@unix(/var/lib/mysql/mysql.sock)/")
		})
		convey.Convey("Socket connection ignoring defined host", func() {
			dsn, _ := parseMycnf([]byte(socketConfig2))
			convey.So(dsn, convey.ShouldEqual, "dude:nopassword@unix(/var/lib/mysql/mysql.sock)/")
		})
		convey.Convey("Remote connection", func() {
			dsn, _ := parseMycnf([]byte(remoteConfig))
			convey.So(dsn, convey.ShouldEqual, "dude:nopassword@tcp(1.2.3.4:3307)/")
		})
		convey.Convey("Missed user", func() {
			_, err := parseMycnf([]byte(badConfig))
			convey.So(err, convey.ShouldNotBeNil)
		})
		convey.Convey("Missed password", func() {
			_, err := parseMycnf([]byte(badConfig2))
			convey.So(err, convey.ShouldNotBeNil)
		})
		convey.Convey("No [client] section", func() {
			_, err := parseMycnf([]byte(badConfig3))
			convey.So(err, convey.ShouldNotBeNil)
		})
		convey.Convey("Invalid config", func() {
			_, err := parseMycnf([]byte(badConfig4))
			convey.So(err, convey.ShouldNotBeNil)
		})
	})
}

type binData struct {
	bin  string
	port int
}

func TestBin(t *testing.T) {
	var err error
	binName := "mysqld_exporter"

	binDir, err := ioutil.TempDir("/tmp", binName+"-test-bindir-")
	if err != nil {
		t.Fatal(err)
	}
	defer func() {
		err := os.RemoveAll(binDir)
		if err != nil {
			t.Fatal(err)
		}
	}()

	importpath := "github.com/percona/mysqld_exporter/vendor/github.com/prometheus/common"
	bin := binDir + "/" + binName
	xVariables := map[string]string{
		importpath + "/version.Version":  "gotest-version",
		importpath + "/version.Branch":   "gotest-branch",
		importpath + "/version.Revision": "gotest-revision",
	}
	var ldflags []string
	for x, value := range xVariables {
		ldflags = append(ldflags, fmt.Sprintf("-X %s=%s", x, value))
	}
	cmd := exec.Command(
		"go",
		"build",
		"-o",
		bin,
		"-ldflags",
		strings.Join(ldflags, " "),
	)
	cmd.Stdout = os.Stdout
	cmd.Stderr = os.Stderr
	err = cmd.Run()
	if err != nil {
		t.Fatalf("Failed to build: %s", err)
	}

	tests := []func(*testing.T, binData){
		testLandingPage,
		testVersion,
		testDefaultGatherer,
	}

	portStart := 56000
	t.Run(binName, func(t *testing.T) {
		for _, f := range tests {
			f := f // capture range variable
			fName := runtime.FuncForPC(reflect.ValueOf(f).Pointer()).Name()
			portStart++
			data := binData{
				bin:  bin,
				port: portStart,
			}
			t.Run(fName, func(t *testing.T) {
				t.Parallel()
				f(t, data)
			})
		}
	})
}

func testVersion(t *testing.T, data binData) {
	ctx, cancel := context.WithTimeout(context.Background(), 1*time.Second)
	defer cancel()

	cmd := exec.CommandContext(
		ctx,
		data.bin,
		"--version",
		"--web.listen-address", fmt.Sprintf(":%d", data.port),
	)

	b := &bytes.Buffer{}
	cmd.Stdout = b
	cmd.Stderr = b

	if err := cmd.Run(); err != nil {
		t.Fatal(err)
	}

	expectedRegexp := `mysqld_exporter, version gotest-version \(branch: gotest-branch, revision: gotest-revision\)
  build user:
  build date:
  go version:
`

	expectedScanner := bufio.NewScanner(bytes.NewBufferString(expectedRegexp))
	defer func() {
		if err := expectedScanner.Err(); err != nil {
			t.Fatal(err)
		}
	}()

	gotScanner := bufio.NewScanner(b)
	defer func() {
		if err := gotScanner.Err(); err != nil {
			t.Fatal(err)
		}
	}()

	for gotScanner.Scan() {
		if !expectedScanner.Scan() {
			t.Fatalf("didn't expected more data but got '%s'", gotScanner.Text())
		}
		ok, err := regexp.MatchString(expectedScanner.Text(), gotScanner.Text())
		if err != nil {
			t.Fatal(err)
		}
		if !ok {
			t.Fatalf("'%s' does not match regexp '%s'", gotScanner.Text(), expectedScanner.Text())
		}
	}

	if expectedScanner.Scan() {
		t.Errorf("expected '%s' but didn't got more data", expectedScanner.Text())
	}
}

func testLandingPage(t *testing.T, data binData) {
	ctx, cancel := context.WithTimeout(context.Background(), 10*time.Second)
	defer cancel()

	cmd := exec.CommandContext(
		ctx,
		data.bin,
		"--web.listen-address", fmt.Sprintf(":%d", data.port),
	)
	cmd.Env = append(os.Environ(), "DATA_SOURCE_NAME=127.0.0.1:3306")

	if err := cmd.Start(); err != nil {
		t.Fatal(err)
	}
	defer cmd.Wait()
	defer cmd.Process.Kill()

	// Get the main page, but we need to wait a bit for http server
<<<<<<< HEAD
	var resp *http.Response
	var err error
	for i := 0; i <= 10; i++ {
=======
	body, err := get(fmt.Sprintf("http://127.0.0.1:%d", data.port))
	if err != nil {
		t.Fatal(err)
	}
	got := string(body)

	expected := `<html>
<head><title>MySQLd 3-in-1 exporter</title></head>
<body>
<h1>MySQL 3-in-1 exporter</h1>
<li><a href="/metrics-hr">high-res metrics</a></li>
<li><a href="/metrics-mr">medium-res metrics</a></li>
<li><a href="/metrics-lr">low-res metrics</a></li>
</body>
</html>
`
	if got != expected {
		t.Fatalf("got '%s' but expected '%s'", got, expected)
	}
}

func testDefaultGatherer(t *testing.T, data binData) {
	metricPath := "/metrics"
	ctx, cancel := context.WithTimeout(context.Background(), 60*time.Second)
	defer cancel()

	cmd := exec.CommandContext(
		ctx,
		data.bin,
		"--web.telemetry-path", metricPath,
		"--web.listen-address", fmt.Sprintf(":%d", data.port),
	)
	cmd.Env = append(os.Environ(), "DATA_SOURCE_NAME=127.0.0.1:3306")

	if err := cmd.Start(); err != nil {
		t.Fatal(err)
	}
	defer cmd.Wait()
	defer cmd.Process.Kill()

	const resolution = "hr"
	body, err := get(fmt.Sprintf("http://127.0.0.1:%d%s-%s", data.port, metricPath, resolution))
	if err != nil {
		t.Fatalf("unable to get metrics for '%s' resolution: %s", resolution, err)
	}
	got := string(body)

	metricsPrefixes := []string{
		"go_gc_duration_seconds",
		"go_goroutines",
		"go_memstats",
	}

	for _, prefix := range metricsPrefixes {
		if !strings.Contains(got, prefix) {
			t.Fatalf("no metric starting with %s in resolution %s", prefix, resolution)
		}
	}
}

func get(urlToGet string) (body []byte, err error) {
	tries := 60

	// Get data, but we need to wait a bit for http server
	for i := 0; i <= tries; i++ {
>>>>>>> 4114da2e
		// Try to get main page
		body, err = getBody(urlToGet)
		if err == nil {
			return body, err
		}

		// If there is a syscall.ECONNREFUSED error (web server not available) then retry
		if urlError, ok := err.(*url.Error); ok {
			if opError, ok := urlError.Err.(*net.OpError); ok {
				if osSyscallError, ok := opError.Err.(*os.SyscallError); ok {
					if osSyscallError.Err == syscall.ECONNREFUSED {
						time.Sleep(1 * time.Second)
						continue
					}
				}
			}
		}

		return nil, err
	}

	return nil, fmt.Errorf("failed to GET %s: %s", urlToGet, err)
}

func getBody(urlToGet string) ([]byte, error) {
	resp, err := http.Get(urlToGet)
	if err != nil {
		return nil, err
	}
	defer resp.Body.Close()

	body, err := ioutil.ReadAll(resp.Body)
	if err != nil {
		return nil, err
	}

	return body, nil
}<|MERGE_RESOLUTION|>--- conflicted
+++ resolved
@@ -20,6 +20,7 @@
 	"time"
 
 	"github.com/smartystreets/goconvey/convey"
+	"gopkg.in/DATA-DOG/go-sqlmock.v1"
 )
 
 func TestParseMycnf(t *testing.T) {
@@ -260,11 +261,6 @@
 	defer cmd.Process.Kill()
 
 	// Get the main page, but we need to wait a bit for http server
-<<<<<<< HEAD
-	var resp *http.Response
-	var err error
-	for i := 0; i <= 10; i++ {
-=======
 	body, err := get(fmt.Sprintf("http://127.0.0.1:%d", data.port))
 	if err != nil {
 		t.Fatal(err)
@@ -330,7 +326,6 @@
 
 	// Get data, but we need to wait a bit for http server
 	for i := 0; i <= tries; i++ {
->>>>>>> 4114da2e
 		// Try to get main page
 		body, err = getBody(urlToGet)
 		if err == nil {
