--- conflicted
+++ resolved
@@ -58,11 +58,7 @@
 }
 
 // Scrape collects data from database connection and sends it over channel as prometheus metric.
-<<<<<<< HEAD
-func (ScrapeInnodbMetrics) Scrape(ctx context.Context, db *sql.DB, ch chan<- prometheus.Metric, constLabels prometheus.Labels) error {
-=======
-func (ScrapeInnodbMetrics) Scrape(ctx context.Context, db *sql.DB, ch chan<- prometheus.Metric, logger log.Logger) error {
->>>>>>> 72c32a44
+func (ScrapeInnodbMetrics) Scrape(ctx context.Context, db *sql.DB, ch chan<- prometheus.Metric, constLabels prometheus.Labels, logger log.Logger) error {
 	innodbMetricsRows, err := db.QueryContext(ctx, infoSchemaInnodbMetricsQuery)
 	if err != nil {
 		return err
