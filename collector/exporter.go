--- conflicted
+++ resolved
@@ -67,8 +67,8 @@
 
 // Exporter collects MySQL metrics. It implements prometheus.Collector.
 type Exporter struct {
-<<<<<<< HEAD
 	ctx         context.Context
+	logger      log.Logger
 	dsn         string
 	scrapers    []Scraper
 	metrics     Metrics
@@ -76,18 +76,7 @@
 }
 
 // New returns a new MySQL exporter for the provided DSN.
-func New(ctx context.Context, dsn string, metrics Metrics, scrapers []Scraper, constLabels prometheus.Labels) *Exporter {
-=======
-	ctx      context.Context
-	logger   log.Logger
-	dsn      string
-	scrapers []Scraper
-	metrics  Metrics
-}
-
-// New returns a new MySQL exporter for the provided DSN.
-func New(ctx context.Context, dsn string, metrics Metrics, scrapers []Scraper, logger log.Logger) *Exporter {
->>>>>>> 72c32a44
+func New(ctx context.Context, dsn string, metrics Metrics, scrapers []Scraper, constLabels prometheus.Labels, logger log.Logger) *Exporter {
 	// Setup extra params for the DSN, default to having a lock timeout.
 	dsnParams := []string{fmt.Sprintf(timeoutParam, *exporterLockTimeout)}
 
@@ -103,19 +92,12 @@
 	dsn += strings.Join(dsnParams, "&")
 
 	return &Exporter{
-<<<<<<< HEAD
 		ctx:         ctx,
+		logger:      logger,
 		dsn:         dsn,
 		scrapers:    scrapers,
 		metrics:     metrics,
 		constLabels: constLabels,
-=======
-		ctx:      ctx,
-		logger:   logger,
-		dsn:      dsn,
-		scrapers: scrapers,
-		metrics:  metrics,
->>>>>>> 72c32a44
 	}
 }
 
@@ -184,13 +166,8 @@
 			defer wg.Done()
 			label := "collect." + scraper.Name()
 			scrapeTime := time.Now()
-<<<<<<< HEAD
-			if err := scraper.Scrape(ctx, db, ch, e.constLabels); err != nil {
-				log.Errorln("Error scraping for "+label+":", err)
-=======
-			if err := scraper.Scrape(ctx, db, ch, log.With(e.logger, "scraper", scraper.Name())); err != nil {
+			if err := scraper.Scrape(ctx, db, ch, e.constLabels, log.With(e.logger, "scraper", scraper.Name())); err != nil {
 				level.Error(e.logger).Log("msg", "Error from scraper", "scraper", scraper.Name(), "err", err)
->>>>>>> 72c32a44
 				e.metrics.ScrapeErrors.WithLabelValues(label).Inc()
 				e.metrics.Error.Set(1)
 			}
