package main

import (
	"crypto/tls"
	"fmt"
	"io/ioutil"
	"net/http"
	"os"
	"path"
	"strings"

	"github.com/prometheus/client_golang/prometheus"
	"github.com/prometheus/client_golang/prometheus/promhttp"
	"github.com/prometheus/common/log"
	"github.com/prometheus/common/version"
	"gopkg.in/alecthomas/kingpin.v2"
	"gopkg.in/ini.v1"
	"gopkg.in/yaml.v2"

	"github.com/percona/mysqld_exporter/collector"
)

var (
	listenAddress = kingpin.Flag(
		"web.listen-address",
		"Address to listen on for web interface and telemetry.",
	).Default(":9104").String()
	metricPath = kingpin.Flag(
		"web.telemetry-path",
		"Path under which to expose metrics.",
	).Default("/metrics").String()
	configMycnf = kingpin.Flag(
		"config.my-cnf",
		"Path to .my.cnf file to read MySQL credentials from.",
	).Default(path.Join(os.Getenv("HOME"), ".my.cnf")).String()
	webAuthFile = kingpin.Flag(
		"web.auth-file",
		"Path to YAML file with server_user, server_password options for http basic auth (overrides HTTP_AUTH env var).",
	).String()
	sslCertFile = kingpin.Flag(
		"web.ssl-cert-file",
		"Path to SSL certificate file.",
	).String()
	sslKeyFile = kingpin.Flag(
		"web.ssl-key-file",
		"Path to SSL key file.",
	).String()
	collectProcesslist = kingpin.Flag(
		"collect.info_schema.processlist",
		"Collect current thread state counts from the information_schema.processlist",
	).Default("false").Bool()
	collectTableSchema = kingpin.Flag(
		"collect.info_schema.tables",
		"Collect metrics from information_schema.tables",
	).Default("false").Bool()
	collectInnodbTablespaces = kingpin.Flag(
		"collect.info_schema.innodb_tablespaces",
		"Collect metrics from information_schema.innodb_sys_tablespaces",
	).Default("false").Bool()
	collectInnodbMetrics = kingpin.Flag(
		"collect.info_schema.innodb_metrics",
		"Collect metrics from information_schema.innodb_metrics",
	).Default("false").Bool()
	collectGlobalStatus = kingpin.Flag(
		"collect.global_status",
		"Collect from SHOW GLOBAL STATUS",
	).Default("false").Bool()
	collectGlobalVariables = kingpin.Flag(
		"collect.global_variables",
		"Collect from SHOW GLOBAL VARIABLES",
	).Default("false").Bool()
	collectSlaveStatus = kingpin.Flag(
		"collect.slave_status",
		"Collect from SHOW SLAVE STATUS",
	).Default("false").Bool()
	collectAutoIncrementColumns = kingpin.Flag(
		"collect.auto_increment.columns",
		"Collect auto_increment columns and max values from information_schema",
	).Default("false").Bool()
	collectBinlogSize = kingpin.Flag(
		"collect.binlog_size",
		"Collect the current size of all registered binlog files",
	).Default("false").Bool()
	collectPerfTableIOWaits = kingpin.Flag(
		"collect.perf_schema.tableiowaits",
		"Collect metrics from performance_schema.table_io_waits_summary_by_table",
	).Default("false").Bool()
	collectPerfIndexIOWaits = kingpin.Flag(
		"collect.perf_schema.indexiowaits",
		"Collect metrics from performance_schema.table_io_waits_summary_by_index_usage",
	).Default("false").Bool()
	collectPerfTableLockWaits = kingpin.Flag(
		"collect.perf_schema.tablelocks",
		"Collect metrics from performance_schema.table_lock_waits_summary_by_table",
	).Default("false").Bool()
	collectPerfEventsStatements = kingpin.Flag(
		"collect.perf_schema.eventsstatements",
		"Collect metrics from performance_schema.events_statements_summary_by_digest",
	).Default("false").Bool()
	collectPerfEventsWaits = kingpin.Flag(
		"collect.perf_schema.eventswaits",
		"Collect metrics from performance_schema.events_waits_summary_global_by_event_name",
	).Default("false").Bool()
	collectPerfFileEvents = kingpin.Flag(
		"collect.perf_schema.file_events",
		"Collect metrics from performance_schema.file_summary_by_event_name",
	).Default("false").Bool()
	collectPerfFileInstances = kingpin.Flag(
		"collect.perf_schema.file_instances",
		"Collect metrics from performance_schema.file_summary_by_instance",
	).Default("false").Bool()
	collectUserStat = kingpin.Flag(
		"collect.info_schema.userstats",
		"If running with userstat=1, set to true to collect user statistics",
	).Default("false").Bool()
	collectClientStat = kingpin.Flag(
		"collect.info_schema.clientstats",
		"If running with userstat=1, set to true to collect client statistics",
	).Default("false").Bool()
	collectTableStat = kingpin.Flag(
		"collect.info_schema.tablestats",
		"If running with userstat=1, set to true to collect table statistics",
	).Default("false").Bool()
	collectQueryResponseTime = kingpin.Flag(
		"collect.info_schema.query_response_time",
		"Collect query response time distribution if query_response_time_stats is ON.",
	).Default("false").Bool()
	collectEngineTokudbStatus = kingpin.Flag(
		"collect.engine_tokudb_status",
		"Collect from SHOW ENGINE TOKUDB STATUS",
	).Default("false").Bool()
	collectEngineInnodbStatus = kingpin.Flag(
		"collect.engine_innodb_status",
		"Collect from SHOW ENGINE INNODB STATUS",
	).Default("false").Bool()
	collectHeartbeat = kingpin.Flag(
		"collect.heartbeat",
		"Collect from heartbeat",
	).Default("false").Bool()
	collectHeartbeatDatabase = kingpin.Flag(
		"collect.heartbeat.database",
		"Database from where to collect heartbeat data",
	).Default("heartbeat").String()
	collectHeartbeatTable = kingpin.Flag(
		"collect.heartbeat.table",
		"Table from where to collect heartbeat data",
	).Default("heartbeat").String()
	dsn string
)

<<<<<<< HEAD
type webAuth struct {
	User     string `yaml:"server_user,omitempty"`
	Password string `yaml:"server_password,omitempty"`
}

type basicAuthHandler struct {
	handler  http.HandlerFunc
	user     string
	password string
}

func (h *basicAuthHandler) ServeHTTP(w http.ResponseWriter, r *http.Request) {
	user, password, ok := r.BasicAuth()
	if !ok || password != h.password || user != h.user {
		w.Header().Set("WWW-Authenticate", "Basic realm=\"metrics\"")
		http.Error(w, "Invalid username or password", http.StatusUnauthorized)
		return
	}
	h.handler(w, r)
}

=======
>>>>>>> a71f4bbc
func parseMycnf(config interface{}) (string, error) {
	var dsn string
	cfg, err := ini.Load(config)
	if err != nil {
		return dsn, fmt.Errorf("failed reading ini file: %s", err)
	}
	user := cfg.Section("client").Key("user").String()
	password := cfg.Section("client").Key("password").String()
	if (user == "") || (password == "") {
		return dsn, fmt.Errorf("no user or password specified under [client] in %s", config)
	}
	host := cfg.Section("client").Key("host").MustString("localhost")
	port := cfg.Section("client").Key("port").MustUint(3306)
	socket := cfg.Section("client").Key("socket").String()
	if socket != "" {
		dsn = fmt.Sprintf("%s:%s@unix(%s)/", user, password, socket)
	} else {
		dsn = fmt.Sprintf("%s:%s@tcp(%s:%d)/", user, password, host, port)
	}
	log.Debugln(dsn)
	return dsn, nil
}

func init() {
	prometheus.MustRegister(version.NewCollector("mysqld_exporter"))
}

func newHandler(cfg *webAuth, scrapers []collector.Scraper) http.HandlerFunc {
	return func(w http.ResponseWriter, r *http.Request) {
		var filters map[string]bool
		params := r.URL.Query()["collect[]"]
		log.Debugln("collect query:", params)

		if len(params) > 0 {
			filters = make(map[string]bool)
			for _, param := range params {
				filters[param] = true
			}

			var filteredScrapers []collector.Scraper
			for _, scraper := range scrapers {
				if filters[scraper.Name()] {
					filteredScrapers = append(filteredScrapers, scraper)
				}
			}
			scrapers = filteredScrapers
		}

		registry := prometheus.NewRegistry()
		registry.MustRegister(collector.New(dsn, scrapers))

		gatherers := prometheus.Gatherers{
			prometheus.DefaultGatherer,
			registry,
		}
		// Delegate http serving to Prometheus client library, which will call collector.Collect.
		h := promhttp.HandlerFor(gatherers, promhttp.HandlerOpts{})
		if cfg.User != "" && cfg.Password != "" {
			h = &basicAuthHandler{handler: h.ServeHTTP, user: cfg.User, password: cfg.Password}
		}
		h.ServeHTTP(w, r)
	}

}

func main() {
	log.AddFlags(kingpin.CommandLine)
	kingpin.Version(version.Print("mysqld_exporter"))
	kingpin.HelpFlag.Short('h')
	kingpin.Parse()

	// landingPage contains the HTML served at '/'.
<<<<<<< HEAD
	var landingPage = []byte(`<html>
<head><title>MySQLd 3-in-1 exporter</title></head>
<body>
<h1>MySQL 3-in-1 exporter</h1>
<li><a href="` + *metricPath + `-hr">high-res metrics</a></li>
<li><a href="` + *metricPath + `-mr">medium-res metrics</a></li>
<li><a href="` + *metricPath + `-lr">low-res metrics</a></li>
=======
	// TODO: Make this nicer and more informative.
	var landingPage = []byte(`<html>
<head><title>MySQLd exporter</title></head>
<body>
<h1>MySQLd exporter</h1>
<p><a href='` + *metricPath + `'>Metrics</a></p>
>>>>>>> a71f4bbc
</body>
</html>
`)

	log.Infoln("Starting mysqld_exporter", version.Info())
	log.Infoln("Build context", version.BuildContext())

	dsn = os.Getenv("DATA_SOURCE_NAME")
	if len(dsn) == 0 {
		var err error
		if dsn, err = parseMycnf(*configMycnf); err != nil {
			log.Fatal(err)
		}
	}

	cfg := &webAuth{}
	httpAuth := os.Getenv("HTTP_AUTH")
	if *webAuthFile != "" {
		bytes, err := ioutil.ReadFile(*webAuthFile)
		if err != nil {
			log.Fatal("Cannot read auth file: ", err)
		}
		if err := yaml.Unmarshal(bytes, cfg); err != nil {
			log.Fatal("Cannot parse auth file: ", err)
		}
	} else if httpAuth != "" {
		data := strings.SplitN(httpAuth, ":", 2)
		if len(data) != 2 || data[0] == "" || data[1] == "" {
			log.Fatal("HTTP_AUTH should be formatted as user:password")
		}
		cfg.User = data[0]
		cfg.Password = data[1]
	}
	if cfg.User != "" && cfg.Password != "" {
		log.Infoln("HTTP basic authentication is enabled")
	}

	if *sslCertFile != "" && *sslKeyFile == "" || *sslCertFile == "" && *sslKeyFile != "" {
		log.Fatal("One of the flags -web.ssl-cert or -web.ssl-key is missed to enable HTTPS/TLS")
	}
	ssl := false
	if *sslCertFile != "" && *sslKeyFile != "" {
		if _, err := os.Stat(*sslCertFile); os.IsNotExist(err) {
			log.Fatal("SSL certificate file does not exist: ", *sslCertFile)
		}
		if _, err := os.Stat(*sslKeyFile); os.IsNotExist(err) {
			log.Fatal("SSL key file does not exist: ", *sslKeyFile)
		}
		ssl = true
		log.Infoln("HTTPS/TLS is enabled")
	}

	// New http server
	mux := http.NewServeMux()

	// Defines what to scrape in high resolution.
	scrapersHr := Scrapers{
		{collector.ScraperGlobalStatus, *collectGlobalStatus},
		{collector.ScraperInnodbMetrics, *collectInnodbMetrics},
	}
	mux.Handle(*metricPath+"-hr", newHandler(
		cfg,
		scrapersHr.CollectorActiveScrapers(),
	))

	// Defines what to scrape in medium resolution.
	scrapersMr := Scrapers{
		{collector.ScraperSlaveStatus, *collectSlaveStatus},
		{collector.ScraperProcessList, *collectProcesslist},
		{collector.ScraperPerfEventsWaits, *collectPerfEventsWaits},
		{collector.ScraperPerfFileEvents, *collectPerfFileEvents},
		{collector.ScraperPerfTableLockWaits, *collectPerfTableLockWaits},
		{collector.ScraperQueryResponseTime, *collectQueryResponseTime},
		{collector.ScraperEngineInnodbStatus, *collectEngineInnodbStatus},
	}
	mux.Handle(*metricPath+"-mr", newHandler(
		cfg,
		scrapersMr.CollectorActiveScrapers(),
	))

	// Defines what to scrape in low resolution.
	scrapersLr := Scrapers{
		{collector.ScraperGlobalVariables, *collectGlobalVariables},
		{collector.ScraperTableSchema, *collectTableSchema},
		{collector.ScraperAutoIncrementColumns, *collectAutoIncrementColumns},
		{collector.ScraperBinlogSize, *collectBinlogSize},
		{collector.ScraperPerfTableIOWaits, *collectPerfTableIOWaits},
		{collector.ScraperPerfIndexIOWaits, *collectPerfIndexIOWaits},
		{collector.ScraperPerfFileInstances, *collectPerfFileInstances},
		{collector.ScraperUserStat, *collectUserStat},
		{collector.ScraperTableStat, *collectTableStat},
		{collector.ScraperPerfEventsStatements, *collectPerfEventsStatements},
		{collector.ScraperClientStat, *collectClientStat},
		{collector.ScraperInfoSchemaInnodbTablespaces, *collectInnodbTablespaces},
		{collector.ScraperEngineTokudbStatus, *collectEngineTokudbStatus},
		{collector.ScraperHeartbeat(*collectHeartbeatDatabase, *collectHeartbeatTable), *collectHeartbeat},
	}
	mux.Handle(*metricPath+"-lr", newHandler(
		cfg,
		scrapersLr.CollectorActiveScrapers(),
	))

	srv := &http.Server{
		Addr:    *listenAddress,
		Handler: mux,
	}

	log.Infoln("Listening on", *listenAddress)
	if ssl {
		// https
		mux.HandleFunc("/", func(w http.ResponseWriter, req *http.Request) {
			w.Header().Add("Strict-Transport-Security", "max-age=63072000; includeSubDomains")
			w.Write(landingPage)
		})
		tlsCfg := &tls.Config{
			MinVersion:               tls.VersionTLS12,
			CurvePreferences:         []tls.CurveID{tls.CurveP521, tls.CurveP384, tls.CurveP256},
			PreferServerCipherSuites: true,
			CipherSuites: []uint16{
				tls.TLS_ECDHE_RSA_WITH_AES_256_GCM_SHA384,
				tls.TLS_ECDHE_RSA_WITH_AES_256_CBC_SHA,
				tls.TLS_RSA_WITH_AES_256_GCM_SHA384,
				tls.TLS_RSA_WITH_AES_256_CBC_SHA,
			},
		}
		srv.TLSConfig = tlsCfg
		srv.TLSNextProto = make(map[string]func(*http.Server, *tls.Conn, http.Handler), 0)

		log.Fatal(srv.ListenAndServeTLS(*sslCertFile, *sslKeyFile))
	} else {
		// http
		mux.HandleFunc("/", func(w http.ResponseWriter, r *http.Request) {
			w.Write(landingPage)
		})

		log.Fatal(srv.ListenAndServe())
	}
}

type Scraper struct {
	scraper collector.Scraper
	on      bool
}

type Scrapers []Scraper

func (s Scrapers) CollectorActiveScrapers() []collector.Scraper {
	var active []collector.Scraper
	for _, scraper := range s {
		if scraper.on {
			active = append(active, scraper.scraper)
		}

	}

	return active
}<|MERGE_RESOLUTION|>--- conflicted
+++ resolved
@@ -148,7 +148,6 @@
 	dsn string
 )
 
-<<<<<<< HEAD
 type webAuth struct {
 	User     string `yaml:"server_user,omitempty"`
 	Password string `yaml:"server_password,omitempty"`
@@ -169,9 +168,6 @@
 	}
 	h.handler(w, r)
 }
-
-=======
->>>>>>> a71f4bbc
 func parseMycnf(config interface{}) (string, error) {
 	var dsn string
 	cfg, err := ini.Load(config)
@@ -244,7 +240,7 @@
 	kingpin.Parse()
 
 	// landingPage contains the HTML served at '/'.
-<<<<<<< HEAD
+	// TODO: Make this nicer and more informative.
 	var landingPage = []byte(`<html>
 <head><title>MySQLd 3-in-1 exporter</title></head>
 <body>
@@ -252,14 +248,6 @@
 <li><a href="` + *metricPath + `-hr">high-res metrics</a></li>
 <li><a href="` + *metricPath + `-mr">medium-res metrics</a></li>
 <li><a href="` + *metricPath + `-lr">low-res metrics</a></li>
-=======
-	// TODO: Make this nicer and more informative.
-	var landingPage = []byte(`<html>
-<head><title>MySQLd exporter</title></head>
-<body>
-<h1>MySQLd exporter</h1>
-<p><a href='` + *metricPath + `'>Metrics</a></p>
->>>>>>> a71f4bbc
 </body>
 </html>
 `)
