## master / unreleased

### BREAKING CHANGES:

The minimum supported MySQL version is now 5.5.

### Changes:

* [CHANGE]
* [BUGFIX]
* [ENHANCEMENT]
* [FEATURE]

* [CHANGE] Update defaults for MySQL 5.5 #318
* [BUGFIX] Sanitize metric names in global variables #307
* [FEATURE] Add by_user and by_host metrics to info_schema.processlist collector (PR #333) #334
* [FEATURE] Add wsrep_evs_repl_latency metric collecting. (PR #338)
<<<<<<< HEAD
=======
* [FEATURE] Add collector for mysql.user (PR #341)
>>>>>>> 113c5def

## 0.11.0 / 2018-06-29

### BREAKING CHANGES:
* Flags now use the Kingpin library, and require double-dashes. #222

This also changes the behavior of boolean flags.
* Enable: `--collect.global_status`
* Disable: `--no-collect.global_status`

### Changes:
* [CHANGE] Limit number and lifetime of connections #208
* [ENHANCEMENT] Move session params to DSN #259
* [ENHANCEMENT] Use native DB.Ping() instead of self-written implementation #210
* [FEATURE] Add collector duration metrics #197
* [FEATURE] Add 'collect[]' URL parameter to filter enabled collectors #235
* [FEATURE] Set a `lock_wait_timeout` on the MySQL connection #252
* [FEATURE] Set `last_scrape_error` when an error occurs #237
* [FEATURE] Collect metrics from `performance_schema.replication_group_member_stats` #271
* [FEATURE] Add innodb compression statistic #275
* [FEATURE] Add metrics for the output of `SHOW SLAVE HOSTS` #279
* [FEATURE] Support custom CA truststore and client SSL keypair. #255
* [BUGFIX] Fix perfEventsStatementsQuery #213
* [BUGFIX] Fix `file_instances` metric collector #205
* [BUGFIX] Fix prefix removal in `perf_schema_file_instances` #257
* [BUGFIX] Fix 32bit compile issue #273
* [BUGFIX] Ignore boolean keys in my.cnf. #283

## 0.10.0 / 2017-04-25

### BREAKING CHANGES:
* `mysql_slave_...` metrics now include an additional `connection_name` label to support mariadb multi-source replication. (#178)

### Changes:
* [FEATURE] Add read/write query response time #166
* [FEATURE] Add Galera gcache size metric #169
* [FEATURE] Add MariaDB multi source replication support #178
* [FEATURE] Implement heartbeat metrics #183
* [FEATURE] Add basic `file_summary_by_instance` metrics #189
* [BUGFIX] Workaround MySQL bug 79533 #173

## 0.9.0 / 2016-09-26

### BREAKING CHANGES:
* InnoDB buffer pool page stats have been renamed/fixed to better support aggregations (#130)

### Changes:
* [FEATURE] scrape slave status for multisource replication #134
* [FEATURE] Add client statistics support (+ add tests on users & clients statistics) #138
* [IMPROVEMENT] Consistency of error logging. #144
* [IMPROVEMENT] Add label aggregation for innodb buffer metrics #130
* [IMPROVEMENT] Improved and fixed user/client statistics #149
* [FEATURE] Added the last binlog file number metric. #152
* [MISC] Add an example recording rules file #156
* [FEATURE] Added PXC/Galera info metrics. #155
* [FEATURE] Added metrics from SHOW ENGINE INNODB STATUS. #160
* [IMPROVEMENT] Fix `wsrep_cluster_status` #146


## 0.8.1 / 2016-05-05

### Changes:
* [BUGFIX] Fix `collect.info_schema.innodb_tablespaces` #119
* [BUGFIX] Fix SLAVE STATUS "Connecting" #125
* [MISC] New release process using docker, circleci and a centralized building tool #120
* [MISC] Typos #121

## 0.8.0 / 2016-04-19

### BREAKING CHANGES:
* global status `innodb_buffer_pool_pages` have been renamed/labeled.
* innodb metrics `buffer_page_io` have been renamed/labeled.

### Changes:
* [MISC] Add Travis CI automatic testing.
* [MISC] Refactor `mysqld_exporter.go` into collector package.
* [FEATURE] Add `mysql_up` metric (PR #99)
* [FEATURE] Collect time metrics for processlist (PR #87)
* [CHANGE] Separate `innodb_buffer_pool_pages` status metrics (PR #101)
* [FEATURE] Added metrics from SHOW ENGINE TOKUDB STATUS (PR #103)
* [CHANGE] Add special handling of `buffer_page_io` subsystem (PR #115)
* [FEATURE] Add collector for `innodb_sys_tablespaces` (PR #116)

## 0.7.1 / 2016-02-16

### Changes:
* [IMPROVEMENT] Soft error on collector failure (PR #84)
* [BUGFIX] Fix `innodb_metrics` collector (PR #85)
* [BUGFIX] Parse auto increment values and maximum as float64 (PR #88)

## 0.7.0 / 2016-02-12

### BREAKING CHANGES:
* Global status metrics for "handlers" have been renamed

### Changes:
* [FEATURE] New collector for `information_schema.table_statistics` (PR #57)
* [FEATURE] New server version metric (PR #59)
* [FEATURE] New collector for `information_schema.innodb_metrics` (PR #69)
* [FEATURE] Read credentials from ".my.cnf" files (PR #77)
* [FEATURE] New collector for query response time distribution (PR #79)
* [FEATURE] Add minimum time flag for processlist metrics (PR #82)
* [IMPROVEMENT] Collect more metrics from `performance_schema.events_statements_summary_by_digest` (PR #58)
* [IMPROVEMENT] Add option to filter metrics queries from the slow log (PR #60)
* [IMPROVEMENT] Leverage lock-free SHOW SLAVE STATUS (PR #61)
* [IMPROVEMENT] Add labels to global status "handlers" counters (PR #68)
* [IMPROVEMENT] Update Makefile.COMMON from utils repo (PR #73)
* [BUGFIX] Fix broken error return in the scrape function and log an error (PR #64)
* [BUGFIX] Check `log_bin` before running SHOW BINARY LOGS (PR #74)
* [BUGFIX] Fixed uint for scrapeInnodbMetrics() and gofmt (PR #81)

## 0.6.0 / 2015-10-28

### BREAKING CHANGES:
* The `digest_text` mapping metric has been removed, now included in all digest metrics (PR #50)
* Flags for timing metrics have been removed, now included with related counter flag (PR #48)

### Changes:
* [FEATURE] New collector for metrics from information_schema.processlist (PR #34)
* [FEATURE] New collector for binlog counts/sizes (PR #35)
* [FEATURE] New collector for `performance_schema.{file_summary_by_event_name,events_waits_summary_global_by_event_name}` (PR #49)
* [FEATURE] New collector for `information_schema.tables` (PR #51)
* [IMPROVEMENT] All collection methods now have enable flags (PR #46)
* [IMPROVEMENT] Consolidate `performance_schema` metrics flags (PR #48)
* [IMPROVEMENT] Removed need for `digest_text` mapping metric (PR #50)
* [IMPROVEMENT] Update docs (PR #52)

## 0.5.0 / 2015-09-22

### Changes:
* [FEATURE] Add metrics for table locks
* [BUGFIX] Use uint64 to prevent int64 overflow
* [BUGFIX] Correct picsecond times to correct second values

## 0.4.0 / 2015-09-21

### Changes:
* [CHANGE] Limit `events_statements` to recently used
* [FEATURE] Add `digest_text` mapping metric
* [IMPROVEMENT] General refactoring

## 0.3.0 / 2015-08-31

### BREAKING CHANGES:
* Most metrics have been prefixed with Prometheus subsystem names to avoid conflicts between different collection methods.

### Changes:
* [BUGFIX] Separate `slave_status` and `global_status` into separate subsystems.
* [IMPROVEMENT] Refactor metrics creation.
* [IMPROVEMENT] Add support for `performance_schema.table_io_waits_summary_by_table` collection.
* [IMPROVEMENT] Add support for `performance_schema.table_io_waits_summary_by_index_usage` collection.
* [IMPROVEMENT] Add support for `performance_schema.events_statements_summary_by_digest` collection.
* [IMPROVEMENT] Add support for Percona userstats output collection.
* [IMPROVEMENT] Add support for `auto_increment` column metrics collection.
* [IMPROVEMENT] Add support for `SHOW GLOBAL VARIABLES` metrics collection.

## 0.2.0 / 2015-06-24

### BREAKING CHANGES:
* Logging-related flags have changed. Metric names have changed.

### Changes:
* [IMPROVEMENT] Add Docker support.
* [CHANGE] Switch logging to Prometheus' logging library.
* [BUGFIX] Fix slave status parsing.
* [BUGFIX] Fix truncated numbers.
* [CHANGE] Reorganize metrics names and types.

## 0.1.0 / 2015-05-05

### Initial release<|MERGE_RESOLUTION|>--- conflicted
+++ resolved
@@ -15,10 +15,7 @@
 * [BUGFIX] Sanitize metric names in global variables #307
 * [FEATURE] Add by_user and by_host metrics to info_schema.processlist collector (PR #333) #334
 * [FEATURE] Add wsrep_evs_repl_latency metric collecting. (PR #338)
-<<<<<<< HEAD
-=======
 * [FEATURE] Add collector for mysql.user (PR #341)
->>>>>>> 113c5def
 
 ## 0.11.0 / 2018-06-29
 
