// Copyright 2018 The Prometheus Authors
// Licensed under the Apache License, Version 2.0 (the "License");
// you may not use this file except in compliance with the License.
// You may obtain a copy of the License at
//
// http://www.apache.org/licenses/LICENSE-2.0
//
// Unless required by applicable law or agreed to in writing, software
// distributed under the License is distributed on an "AS IS" BASIS,
// WITHOUT WARRANTIES OR CONDITIONS OF ANY KIND, either express or implied.
// See the License for the specific language governing permissions and
// limitations under the License.

// Scrape `performance_schema.events_statements_summary_by_digest`.

package collector

import (
	"context"
	"database/sql"

	"github.com/go-kit/kit/log"
	"github.com/prometheus/client_golang/prometheus"
)

const perfEventsStatementsSumQuery = `
	SELECT
		SUM(COUNT_STAR) AS SUM_COUNT_STAR,
		SUM(SUM_CREATED_TMP_DISK_TABLES) AS SUM_SUM_CREATED_TMP_DISK_TABLES,
		SUM(SUM_CREATED_TMP_TABLES) AS SUM_SUM_CREATED_TMP_TABLES,
		SUM(SUM_ERRORS) AS SUM_SUM_ERRORS,
		SUM(SUM_LOCK_TIME) AS SUM_SUM_LOCK_TIME,
		SUM(SUM_NO_GOOD_INDEX_USED) AS SUM_SUM_NO_GOOD_INDEX_USED,
		SUM(SUM_NO_INDEX_USED) AS SUM_SUM_NO_INDEX_USED,
		SUM(SUM_ROWS_AFFECTED) AS SUM_SUM_ROWS_AFFECTED,
		SUM(SUM_ROWS_EXAMINED) AS SUM_SUM_ROWS_EXAMINED,
		SUM(SUM_ROWS_SENT) AS SUM_SUM_ROWS_SENT,
		SUM(SUM_SELECT_FULL_JOIN) AS SUM_SUM_SELECT_FULL_JOIN,
		SUM(SUM_SELECT_FULL_RANGE_JOIN) AS SUM_SUM_SELECT_FULL_RANGE_JOIN,
		SUM(SUM_SELECT_RANGE) AS SUM_SUM_SELECT_RANGE,
		SUM(SUM_SELECT_RANGE_CHECK) AS SUM_SUM_SELECT_RANGE_CHECK,
		SUM(SUM_SELECT_SCAN) AS SUM_SUM_SELECT_SCAN,
		SUM(SUM_SORT_MERGE_PASSES) AS SUM_SUM_SORT_MERGE_PASSES,
		SUM(SUM_SORT_RANGE) AS SUM_SUM_SORT_RANGE,
		SUM(SUM_SORT_ROWS) AS SUM_SUM_SORT_ROWS,
		SUM(SUM_SORT_SCAN) AS SUM_SUM_SORT_SCAN,
		SUM(SUM_TIMER_WAIT) AS SUM_SUM_TIMER_WAIT,
		SUM(SUM_WARNINGS) AS SUM_SUM_WARNINGS
	FROM performance_schema.events_statements_summary_by_digest;
	`

// ScrapePerfEventsStatementsSum collects from `performance_schema.events_statements_summary_by_digest`.
type ScrapePerfEventsStatementsSum struct{}

// Name of the Scraper. Should be unique.
func (ScrapePerfEventsStatementsSum) Name() string {
	return "perf_schema.eventsstatementssum"
}

// Help describes the role of the Scraper.
func (ScrapePerfEventsStatementsSum) Help() string {
	return "Collect metrics of grand sums from performance_schema.events_statements_summary_by_digest"
}

// Version of MySQL from which scraper is available.
func (ScrapePerfEventsStatementsSum) Version() float64 {
	return 5.7
}

// Scrape collects data from database connection and sends it over channel as prometheus metric.
<<<<<<< HEAD
func (ScrapePerfEventsStatementsSum) Scrape(ctx context.Context, db *sql.DB, ch chan<- prometheus.Metric, constLabels prometheus.Labels) error {
=======
func (ScrapePerfEventsStatementsSum) Scrape(ctx context.Context, db *sql.DB, ch chan<- prometheus.Metric, logger log.Logger) error {
>>>>>>> 72c32a44
	// Timers here are returned in picoseconds.
	perfEventsStatementsSumRows, err := db.QueryContext(ctx, perfEventsStatementsSumQuery)
	if err != nil {
		return err
	}
	defer perfEventsStatementsSumRows.Close()

	var (
		total, createdTmpDiskTables, createdTmpTables, errors uint64
		lockTime, noGoodIndexUsed, noIndexUsed, rowsAffected  uint64
		rowsExamined, rowsSent, selectFullJoin                uint64
		selectFullRangeJoin, selectRange, selectRangeCheck    uint64
		selectScan, sortMergePasses, sortRange, sortRows      uint64
		sortScan, timerWait, warnings                         uint64
	)

	for perfEventsStatementsSumRows.Next() {
		if err := perfEventsStatementsSumRows.Scan(
			&total, &createdTmpDiskTables, &createdTmpTables, &errors,
			&lockTime, &noGoodIndexUsed, &noIndexUsed, &rowsAffected,
			&rowsExamined, &rowsSent, &selectFullJoin,
			&selectFullRangeJoin, &selectRange, &selectRangeCheck,
			&selectScan, &sortMergePasses, &sortRange, &sortRows,
			&sortScan, &timerWait, &warnings,
		); err != nil {
			return err
		}
		ch <- prometheus.MustNewConstMetric(
			newDesc(performanceSchema, "events_statements_sum_total", "The total count of events statements.", constLabels), prometheus.CounterValue, float64(total),
		)
		ch <- prometheus.MustNewConstMetric(
			newDesc(performanceSchema, "events_statements_sum_created_tmp_disk_tables", "The number of on-disk temporary tables created.", constLabels), prometheus.CounterValue, float64(createdTmpDiskTables),
		)
		ch <- prometheus.MustNewConstMetric(
			newDesc(performanceSchema, "events_statements_sum_created_tmp_tables", "The number of temporary tables created.", constLabels), prometheus.CounterValue, float64(createdTmpTables),
		)
		ch <- prometheus.MustNewConstMetric(
			newDesc(performanceSchema, "events_statements_sum_errors", "Number of errors.", constLabels), prometheus.CounterValue, float64(errors),
		)
		ch <- prometheus.MustNewConstMetric(
			newDesc(performanceSchema, "events_statements_sum_lock_time", "Time in picoseconds spent waiting for locks.", constLabels), prometheus.CounterValue, float64(lockTime),
		)
		ch <- prometheus.MustNewConstMetric(
			newDesc(performanceSchema, "events_statements_sum_no_good_index_used", "Number of times no good index was found.", constLabels), prometheus.CounterValue, float64(noGoodIndexUsed),
		)
		ch <- prometheus.MustNewConstMetric(
			newDesc(performanceSchema, "events_statements_sum_no_index_used", "Number of times no index was found.", constLabels), prometheus.CounterValue, float64(noIndexUsed),
		)
		ch <- prometheus.MustNewConstMetric(
			newDesc(performanceSchema, "events_statements_sum_rows_affected", "Number of rows affected by statements.", constLabels), prometheus.CounterValue, float64(rowsAffected),
		)
		ch <- prometheus.MustNewConstMetric(
			newDesc(performanceSchema, "events_statements_sum_rows_examined", "Number of rows read during statements' execution.", constLabels), prometheus.CounterValue, float64(rowsExamined),
		)
		ch <- prometheus.MustNewConstMetric(
			newDesc(performanceSchema, "events_statements_sum_rows_sent", "Number of rows returned.", constLabels), prometheus.CounterValue, float64(rowsSent),
		)
		ch <- prometheus.MustNewConstMetric(
			newDesc(performanceSchema, "events_statements_sum_select_full_join", "Number of joins performed by statements which did not use an index.", constLabels), prometheus.CounterValue, float64(selectFullJoin),
		)
		ch <- prometheus.MustNewConstMetric(
			newDesc(performanceSchema, "events_statements_sum_select_full_range_join", "Number of joins performed by statements which used a range search of the first table.", constLabels), prometheus.CounterValue, float64(selectFullRangeJoin),
		)
		ch <- prometheus.MustNewConstMetric(
			newDesc(performanceSchema, "events_statements_sum_select_range", "Number of joins performed by statements which used a range of the first table.", constLabels), prometheus.CounterValue, float64(selectRange),
		)
		ch <- prometheus.MustNewConstMetric(
			newDesc(performanceSchema, "events_statements_sum_select_range_check", "Number of joins without keys performed by statements that check for key usage after each row.", constLabels), prometheus.CounterValue, float64(selectRangeCheck),
		)
		ch <- prometheus.MustNewConstMetric(
			newDesc(performanceSchema, "events_statements_sum_select_scan", "Number of joins performed by statements which used a full scan of the first table.", constLabels), prometheus.CounterValue, float64(selectScan),
		)
		ch <- prometheus.MustNewConstMetric(
			newDesc(performanceSchema, "events_statements_sum_sort_merge_passes", "Number of merge passes by the sort algorithm performed by statements.", constLabels), prometheus.CounterValue, float64(sortMergePasses),
		)
		ch <- prometheus.MustNewConstMetric(
			newDesc(performanceSchema, "events_statements_sum_sort_range", "Number of sorts performed by statements which used a range.", constLabels), prometheus.CounterValue, float64(sortRange),
		)
		ch <- prometheus.MustNewConstMetric(
			newDesc(performanceSchema, "events_statements_sum_sort_rows", "Number of rows sorted.", constLabels), prometheus.CounterValue, float64(sortRows),
		)
		ch <- prometheus.MustNewConstMetric(
			newDesc(performanceSchema, "events_statements_sum_sort_scan", "Number of sorts performed by statements which used a full table scan.", constLabels), prometheus.CounterValue, float64(sortScan),
		)
		ch <- prometheus.MustNewConstMetric(
			newDesc(performanceSchema, "events_statements_sum_timer_wait", "Total wait time of the summarized events that are timed.", constLabels), prometheus.CounterValue, float64(timerWait)/picoSeconds,
		)
		ch <- prometheus.MustNewConstMetric(
			newDesc(performanceSchema, "events_statements_sum_warnings", "Number of warnings.", constLabels), prometheus.CounterValue, float64(warnings),
		)
	}
	return nil
}

// check interface
var _ Scraper = ScrapePerfEventsStatementsSum{}<|MERGE_RESOLUTION|>--- conflicted
+++ resolved
@@ -68,11 +68,7 @@
 }
 
 // Scrape collects data from database connection and sends it over channel as prometheus metric.
-<<<<<<< HEAD
-func (ScrapePerfEventsStatementsSum) Scrape(ctx context.Context, db *sql.DB, ch chan<- prometheus.Metric, constLabels prometheus.Labels) error {
-=======
-func (ScrapePerfEventsStatementsSum) Scrape(ctx context.Context, db *sql.DB, ch chan<- prometheus.Metric, logger log.Logger) error {
->>>>>>> 72c32a44
+func (ScrapePerfEventsStatementsSum) Scrape(ctx context.Context, db *sql.DB, ch chan<- prometheus.Metric, constLabels prometheus.Labels, logger log.Logger) error {
 	// Timers here are returned in picoseconds.
 	perfEventsStatementsSumRows, err := db.QueryContext(ctx, perfEventsStatementsSumQuery)
 	if err != nil {
