// Copyright 2018 The Prometheus Authors
// Licensed under the Apache License, Version 2.0 (the "License");
// you may not use this file except in compliance with the License.
// You may obtain a copy of the License at
//
// http://www.apache.org/licenses/LICENSE-2.0
//
// Unless required by applicable law or agreed to in writing, software
// distributed under the License is distributed on an "AS IS" BASIS,
// WITHOUT WARRANTIES OR CONDITIONS OF ANY KIND, either express or implied.
// See the License for the specific language governing permissions and
// limitations under the License.

// Scrape `mysql.user`.

package collector

import (
	"context"
	"database/sql"
	"fmt"
	"strings"

	"github.com/go-kit/kit/log"
	"github.com/prometheus/client_golang/prometheus"
	"gopkg.in/alecthomas/kingpin.v2"
)

const mysqlUserQuery = `
		  SELECT
		    user,
		    host,
		    Select_priv,
		    Insert_priv,
		    Update_priv,
		    Delete_priv,
		    Create_priv,
		    Drop_priv,
		    Reload_priv,
		    Shutdown_priv,
		    Process_priv,
		    File_priv,
		    Grant_priv,
		    References_priv,
		    Index_priv,
		    Alter_priv,
		    Show_db_priv,
		    Super_priv,
		    Create_tmp_table_priv,
		    Lock_tables_priv,
		    Execute_priv,
		    Repl_slave_priv,
		    Repl_client_priv,
		    Create_view_priv,
		    Show_view_priv,
		    Create_routine_priv,
		    Alter_routine_priv,
		    Create_user_priv,
		    Event_priv,
		    Trigger_priv,
		    Create_tablespace_priv,
		    max_questions,
		    max_updates,
		    max_connections,
		    max_user_connections
		  FROM mysql.user
		`

// Tunable flags.
var (
	userPrivilegesFlag = kingpin.Flag(
		"collect.mysql.user.privileges",
		"Enable collecting user privileges from mysql.user",
	).Default("false").Bool()
)

var (
	labelNames = []string{"mysql_user", "hostmask"}
)

// ScrapeUser collects from `information_schema.processlist`.
type ScrapeUser struct{}

// Name of the Scraper. Should be unique.
func (ScrapeUser) Name() string {
	return mysql + ".user"
}

// Help describes the role of the Scraper.
func (ScrapeUser) Help() string {
	return "Collect data from mysql.user"
}

// Version of MySQL from which scraper is available.
func (ScrapeUser) Version() float64 {
	return 5.1
}

// Scrape collects data from database connection and sends it over channel as prometheus metric.
<<<<<<< HEAD
func (ScrapeUser) Scrape(ctx context.Context, db *sql.DB, ch chan<- prometheus.Metric, constLabels prometheus.Labels) error {
=======
func (ScrapeUser) Scrape(ctx context.Context, db *sql.DB, ch chan<- prometheus.Metric, logger log.Logger) error {
>>>>>>> 72c32a44
	var (
		userRows *sql.Rows
		err      error
	)
	userQuery := fmt.Sprint(mysqlUserQuery)
	userRows, err = db.QueryContext(ctx, userQuery)
	if err != nil {
		return err
	}
	defer userRows.Close()

	var (
		user                   string
		host                   string
		Select_priv            string
		Insert_priv            string
		Update_priv            string
		Delete_priv            string
		Create_priv            string
		Drop_priv              string
		Reload_priv            string
		Shutdown_priv          string
		Process_priv           string
		File_priv              string
		Grant_priv             string
		References_priv        string
		Index_priv             string
		Alter_priv             string
		Show_db_priv           string
		Super_priv             string
		Create_tmp_table_priv  string
		Lock_tables_priv       string
		Execute_priv           string
		Repl_slave_priv        string
		Repl_client_priv       string
		Create_view_priv       string
		Show_view_priv         string
		Create_routine_priv    string
		Alter_routine_priv     string
		Create_user_priv       string
		Event_priv             string
		Trigger_priv           string
		Create_tablespace_priv string
		max_questions          uint32
		max_updates            uint32
		max_connections        uint32
		max_user_connections   uint32
	)

	for userRows.Next() {
		err = userRows.Scan(
			&user,
			&host,
			&Select_priv,
			&Insert_priv,
			&Update_priv,
			&Delete_priv,
			&Create_priv,
			&Drop_priv,
			&Reload_priv,
			&Shutdown_priv,
			&Process_priv,
			&File_priv,
			&Grant_priv,
			&References_priv,
			&Index_priv,
			&Alter_priv,
			&Show_db_priv,
			&Super_priv,
			&Create_tmp_table_priv,
			&Lock_tables_priv,
			&Execute_priv,
			&Repl_slave_priv,
			&Repl_client_priv,
			&Create_view_priv,
			&Show_view_priv,
			&Create_routine_priv,
			&Alter_routine_priv,
			&Create_user_priv,
			&Event_priv,
			&Trigger_priv,
			&Create_tablespace_priv,
			&max_questions,
			&max_updates,
			&max_connections,
			&max_user_connections,
		)

		if err != nil {
			return err
		}

		if *userPrivilegesFlag {
			userCols, err := userRows.Columns()
			if err != nil {
				return err
			}

			scanArgs := make([]interface{}, len(userCols))
			for i := range scanArgs {
				scanArgs[i] = &sql.RawBytes{}
			}

			if err := userRows.Scan(scanArgs...); err != nil {
				return err
			}

			for i, col := range userCols {
				if value, ok := parsePrivilege(*scanArgs[i].(*sql.RawBytes)); ok { // Silently skip unparsable values.
					ch <- prometheus.MustNewConstMetric(
						newDescLabels(mysql, strings.ToLower(col), col+" by user.", constLabels, labelNames),
						prometheus.GaugeValue,
						value,
						user, host,
					)
				}
			}
		}

		ch <- prometheus.MustNewConstMetric(
			newDescLabels(mysql, "max_questions", "The number of max_questions by user.", constLabels, labelNames),
			prometheus.GaugeValue, float64(max_questions), user, host,
		)
		ch <- prometheus.MustNewConstMetric(
			newDescLabels(mysql, "max_updates", "The number of max_updates by user.", constLabels, labelNames),
			prometheus.GaugeValue, float64(max_updates), user, host,
		)
		ch <- prometheus.MustNewConstMetric(
			newDescLabels(mysql, "max_connections", "The number of max_connections by user.", constLabels, labelNames),
			prometheus.GaugeValue, float64(max_connections), user, host,
		)
		ch <- prometheus.MustNewConstMetric(
			newDescLabels(mysql, "max_user_connections", "The number of max_user_connections by user.", constLabels, labelNames),
			prometheus.GaugeValue, float64(max_user_connections), user, host,
		)
	}

	return nil
}<|MERGE_RESOLUTION|>--- conflicted
+++ resolved
@@ -97,11 +97,7 @@
 }
 
 // Scrape collects data from database connection and sends it over channel as prometheus metric.
-<<<<<<< HEAD
-func (ScrapeUser) Scrape(ctx context.Context, db *sql.DB, ch chan<- prometheus.Metric, constLabels prometheus.Labels) error {
-=======
-func (ScrapeUser) Scrape(ctx context.Context, db *sql.DB, ch chan<- prometheus.Metric, logger log.Logger) error {
->>>>>>> 72c32a44
+func (ScrapeUser) Scrape(ctx context.Context, db *sql.DB, ch chan<- prometheus.Metric, constLabels prometheus.Labels, logger log.Logger) error {
 	var (
 		userRows *sql.Rows
 		err      error
