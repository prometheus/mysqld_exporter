// Copyright 2018 The Prometheus Authors
// Licensed under the Apache License, Version 2.0 (the "License");
// you may not use this file except in compliance with the License.
// You may obtain a copy of the License at
//
// http://www.apache.org/licenses/LICENSE-2.0
//
// Unless required by applicable law or agreed to in writing, software
// distributed under the License is distributed on an "AS IS" BASIS,
// WITHOUT WARRANTIES OR CONDITIONS OF ANY KIND, either express or implied.
// See the License for the specific language governing permissions and
// limitations under the License.

package collector

import (
	"context"
	"database/sql"
	"testing"

	"github.com/go-kit/kit/log"
	"github.com/prometheus/client_golang/prometheus"
	"github.com/prometheus/common/model"
	"github.com/smartystreets/goconvey/convey"
)

const dsn = "root@/mysql"

func TestExporter(t *testing.T) {
	if testing.Short() {
		t.Skip("-short is passed, skipping test")
	}

	exporter := New(
		context.Background(),
		dsn,
		NewMetrics(prometheus.Labels{}),
		[]Scraper{
			ScrapeGlobalStatus{},
		},
<<<<<<< HEAD
		prometheus.Labels{},
=======
		log.NewNopLogger(),
>>>>>>> 72c32a44
	)

	convey.Convey("Metrics describing", t, func() {
		ch := make(chan *prometheus.Desc)
		go func() {
			exporter.Describe(ch)
			close(ch)
		}()

		for range ch {
		}
	})

	convey.Convey("Metrics collection", t, func() {
		ch := make(chan prometheus.Metric)
		go func() {
			exporter.Collect(ch)
			close(ch)
		}()

		for m := range ch {
			got := readMetric(m)
			if got.labels[model.MetricNameLabel] == "mysql_up" {
				convey.So(got.value, convey.ShouldEqual, 1)
			}
		}
	})
}

func TestGetMySQLVersion(t *testing.T) {
	if testing.Short() {
		t.Skip("-short is passed, skipping test")
	}

	convey.Convey("Version parsing", t, func() {
		db, err := sql.Open("mysql", dsn)
		convey.So(err, convey.ShouldBeNil)
		defer db.Close()

		convey.So(getMySQLVersion(db), convey.ShouldBeBetweenOrEqual, 5.5, 10.3)
	})
}<|MERGE_RESOLUTION|>--- conflicted
+++ resolved
@@ -38,11 +38,8 @@
 		[]Scraper{
 			ScrapeGlobalStatus{},
 		},
-<<<<<<< HEAD
 		prometheus.Labels{},
-=======
 		log.NewNopLogger(),
->>>>>>> 72c32a44
 	)
 
 	convey.Convey("Metrics describing", t, func() {
