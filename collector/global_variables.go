// Copyright 2018 The Prometheus Authors
// Licensed under the Apache License, Version 2.0 (the "License");
// you may not use this file except in compliance with the License.
// You may obtain a copy of the License at
//
// http://www.apache.org/licenses/LICENSE-2.0
//
// Unless required by applicable law or agreed to in writing, software
// distributed under the License is distributed on an "AS IS" BASIS,
// WITHOUT WARRANTIES OR CONDITIONS OF ANY KIND, either express or implied.
// See the License for the specific language governing permissions and
// limitations under the License.

// Scrape `SHOW GLOBAL VARIABLES`.

package collector

import (
	"context"
	"database/sql"
	"regexp"
	"strconv"
	"strings"

	"github.com/prometheus/client_golang/prometheus"
)

const (
	// Metric subsystem
	globalVariables = "global_variables"
	// Metric SQL Queries.
	globalVariablesQuery = `SHOW GLOBAL VARIABLES`
)

var (
	// Map known global variables to help strings. Unknown will be mapped to generic gauges.
	globalVariablesHelp = map[string]string{
		// https://github.com/facebook/mysql-5.6/wiki/New-MySQL-RocksDB-Server-Variables
		"rocksdb_access_hint_on_compaction_start":         "File access pattern once a compaction is started, applied to all input files of a compaction.",
		"rocksdb_advise_random_on_open":                   "Hint of random access to the filesystem when a data file is opened.",
		"rocksdb_allow_concurrent_memtable_write":         "Allow multi-writers to update memtables in parallel.",
		"rocksdb_allow_mmap_reads":                        "Allow the OS to mmap a data file for reads.",
		"rocksdb_allow_mmap_writes":                       "Allow the OS to mmap a data file for writes.",
		"rocksdb_block_cache_size":                        "Size of the LRU block cache in RocksDB. This memory is reserved for the block cache, which is in addition to any filesystem caching that may occur.",
		"rocksdb_block_restart_interval":                  "Number of keys for each set of delta encoded data.",
		"rocksdb_block_size_deviation":                    "If the percentage of free space in the current data block (size specified in rocksdb-block-size) is less than this amount, close the block (and write record to new block).",
		"rocksdb_block_size":                              "Size of the data block for reading sst files.",
		"rocksdb_bulk_load_size":                          "Sets the number of keys to accumulate before committing them to the storage engine during bulk loading.",
		"rocksdb_bulk_load":                               "When set, MyRocks will ignore checking keys for uniqueness or acquiring locks during transactions. This option should only be used when the application is certain there are no row conflicts, such as when setting up a new MyRocks instance from an existing MySQL dump.",
		"rocksdb_bytes_per_sync":                          "Enables the OS to sync out file writes as data files are created.",
		"rocksdb_cache_index_and_filter_blocks":           "Requests RocksDB to use the block cache for caching the index and bloomfilter data blocks from each data file. If this is not set, RocksDB will allocate additional memory to maintain these data blocks.",
		"rocksdb_checksums_pct":                           "Sets the percentage of rows to calculate and set MyRocks checksums.",
		"rocksdb_collect_sst_properties":                  "Enables collecting statistics of each data file for improving optimizer behavior.",
		"rocksdb_commit_in_the_middle":                    "Commit rows implicitly every rocksdb-bulk-load-size, during bulk load/insert/update/deletes.",
		"rocksdb_compaction_readahead_size":               "When non-zero, bigger reads are performed during compaction. Useful if running RocksDB on spinning disks, compaction will do sequential instead of random reads.",
		"rocksdb_compaction_sequential_deletes_count_sd":  "If enabled, factor in single deletes as part of rocksdb-compaction-sequential-deletes.",
		"rocksdb_compaction_sequential_deletes_file_size": "Threshold to trigger compaction if the number of sequential keys that are all delete markers exceed this value. While this compaction helps reduce request latency by removing delete markers, it can increase write rates of RocksDB.",
		"rocksdb_compaction_sequential_deletes_window":    "Threshold to trigger compaction if, within a sliding window of keys, there exists this parameter's number of delete marker.",
		"rocksdb_compaction_sequential_deletes":           "Enables triggering of compaction when the number of delete markers in a data file exceeds a certain threshold. Depending on workload patterns, RocksDB can potentially maintain large numbers of delete markers and increase latency of all queries.",
		"rocksdb_create_if_missing":                       "Allows creating the RocksDB database if it does not exist.",
		"rocksdb_create_missing_column_families":          "Allows creating new column families if they did not exist.",
		"rocksdb_db_write_buffer_size":                    "Size of the memtable used to store writes within RocksDB. This is the size per column family. Once this size is reached, a flush of the memtable to persistent media occurs.",
		"rocksdb_deadlock_detect":                         "Enables deadlock detection in RocksDB.",
		"rocksdb_debug_optimizer_no_zero_cardinality":     "Test only to prevent MyRocks from calculating cardinality.",
		"rocksdb_delayed_write_rate":                      "When RocksDB hits the soft limits/thresholds for writes, such as soft_pending_compaction_bytes_limit being hit, or level0_slowdown_writes_trigger being hit, RocksDB will slow the write rate down to the value of this parameter as bytes/second.",
		"rocksdb_delete_obsolete_files_period_micros":     "The periodicity of when obsolete files get deleted, but does not affect files removed through compaction.",
		"rocksdb_enable_bulk_load_api":                    "Enables using the SSTFileWriter feature in RocksDB, which bypasses the memtable, but this requires keys to be inserted into the table in either ascending or descending order. If disabled, bulk loading uses the normal write path via the memtable and does not keys to be inserted in any order.",
		"rocksdb_enable_thread_tracking":                  "Set to allow RocksDB to track the status of threads accessing the database.",
		"rocksdb_enable_write_thread_adaptive_yield":      "Set to allow RocksDB write batch group leader to wait up to the max time allowed before blocking on a mutex, allowing an increase in throughput for concurrent workloads.",
		"rocksdb_error_if_exists":                         "If set, reports an error if an existing database already exists.",
		"rocksdb_flush_log_at_trx_commit":                 "Sync'ing on transaction commit similar to innodb-flush-log-at-trx-commit: 0 - never sync, 1 - always sync, 2 - sync based on a timer controlled via rocksdb-background-sync",
		"rocksdb_flush_memtable_on_analyze":               "When analyze table is run, determines of the memtable should be flushed so that data in the memtable is also used for calculating stats.",
		"rocksdb_force_compute_memtable_stats":            "When enabled, also include data in the memtables for index statistics calculations used by the query optimizer. Greater accuracy, but requires more cpu.",
		"rocksdb_force_flush_memtable_now":                "Triggers MyRocks to flush the memtables out to the data files.",
		"rocksdb_force_index_records_in_range":            "When force index is used, a non-zero value here will be used as the number of rows to be returned to the query optimizer when trying to determine the estimated number of rows.",
		"rocksdb_hash_index_allow_collision":              "Enables RocksDB to allow hashes to collide (uses less memory). Otherwise, the full prefix is stored to prevent hash collisions.",
		"rocksdb_keep_log_file_num":                       "Sets the maximum number of info LOG files to keep around.",
		"rocksdb_lock_scanned_rows":                       "If enabled, rows that are scanned during UPDATE remain locked even if they have not been updated.",
		"rocksdb_lock_wait_timeout":                       "Sets the number of seconds MyRocks will wait to acquire a row lock before aborting the request.",
		"rocksdb_log_file_time_to_roll":                   "Sets the number of seconds a info LOG file captures before rolling to a new LOG file.",
		"rocksdb_manifest_preallocation_size":             "Sets the number of bytes to preallocate for the MANIFEST file in RocksDB and reduce possible random I/O on XFS. MANIFEST files are used to store information about column families, levels, active files, etc.",
		"rocksdb_max_open_files":                          "Sets a limit on the maximum number of file handles opened by RocksDB.",
		"rocksdb_max_row_locks":                           "Sets a limit on the maximum number of row locks held by a transaction before failing it.",
		"rocksdb_max_subcompactions":                      "For each compaction job, the maximum threads that will work on it simultaneously (i.e. subcompactions). A value of 1 means no subcompactions.",
		"rocksdb_max_total_wal_size":                      "Sets a limit on the maximum size of WAL files kept around. Once this limit is hit, RocksDB will force the flushing of memtables to reduce the size of WAL files.",
		"rocksdb_merge_buf_size":                          "Size (in bytes) of the merge buffers used to accumulate data during secondary key creation. During secondary key creation the data, we avoid updating the new indexes through the memtable and L0 by writing new entries directly to the lowest level in the database. This requires the values to be sorted so we use a merge/sort algorithm. This setting controls how large the merge buffers are. The default is 64Mb.",
		"rocksdb_merge_combine_read_size":                 "Size (in bytes) of the merge combine buffer used in the merge/sort algorithm as described in rocksdb-merge-buf-size.",
		"rocksdb_new_table_reader_for_compaction_inputs":  "Indicates whether RocksDB should create a new file descriptor and table reader for each compaction input. Doing so may use more memory but may allow pre-fetch options to be specified for compaction input files without impacting table readers used for user queries.",
		"rocksdb_no_block_cache":                          "Disables using the block cache for a column family.",
		"rocksdb_paranoid_checks":                         "Forces RocksDB to re-read a data file that was just created to verify correctness.",
		"rocksdb_pause_background_work":                   "Test only to start and stop all background compactions within RocksDB.",
		"rocksdb_perf_context_level":                      "Sets the level of information to capture via the perf context plugins.",
		"rocksdb_persistent_cache_size_mb":                "The size (in Mb) to allocate to the RocksDB persistent cache if desired.",
		"rocksdb_pin_l0_filter_and_index_blocks_in_cache": "If rocksdb-cache-index-and-filter-blocks is true then this controls whether RocksDB 'pins' the filter and index blocks in the cache.",
		"rocksdb_print_snapshot_conflict_queries":         "If this is true, MyRocks will log queries that generate snapshot conflicts into the .err log.",
		"rocksdb_rate_limiter_bytes_per_sec":              "Controls the rate at which RocksDB is allowed to write to media via memtable flushes and compaction.",
		"rocksdb_records_in_range":                        "Test only to override the value returned by records-in-range.",
		"rocksdb_seconds_between_stat_computes":           "Sets the number of seconds between recomputation of table statistics for the optimizer.",
		"rocksdb_signal_drop_index_thread":                "Test only to signal the MyRocks drop index thread.",
		"rocksdb_skip_bloom_filter_on_read":               "Indicates whether the bloom filters should be skipped on reads.",
		"rocksdb_skip_fill_cache":                         "Requests MyRocks to skip caching data on read requests.",
		"rocksdb_stats_dump_period_sec":                   "Sets the number of seconds to perform a RocksDB stats dump to the info LOG files.",
		"rocksdb_store_row_debug_checksums":               "Include checksums when writing index/table records.",
		"rocksdb_strict_collation_check":                  "Enables MyRocks to check and verify table indexes have the proper collation settings.",
		"rocksdb_table_cache_numshardbits":                "Sets the number of table caches within RocksDB.",
		"rocksdb_use_adaptive_mutex":                      "Enables adaptive mutexes in RocksDB which spins in user space before resorting to the kernel.",
		"rocksdb_use_direct_reads":                        "Enable direct IO when opening a file for read/write. This means that data will not be cached or buffered.",
		"rocksdb_use_fsync":                               "Requires RocksDB to use fsync instead of fdatasync when requesting a sync of a data file.",
		"rocksdb_validate_tables":                         "Requires MyRocks to verify all of MySQL's .frm files match tables stored in RocksDB.",
		"rocksdb_verify_row_debug_checksums":              "Verify checksums when reading index/table records.",
		"rocksdb_wal_bytes_per_sync":                      "Controls the rate at which RocksDB writes out WAL file data.",
		"rocksdb_wal_recovery_mode":                       "Sets RocksDB's level of tolerance when recovering the WAL files after a system crash.",
		"rocksdb_wal_size_limit_mb":                       "Maximum size the RocksDB WAL is allow to grow to. When this size is exceeded rocksdb attempts to flush sufficient memtables to allow for the deletion of the oldest log.",
		"rocksdb_wal_ttl_seconds":                         "No WAL file older than this value should exist.",
		"rocksdb_whole_key_filtering":                     "Enables the bloomfilter to use the whole key for filtering instead of just the prefix. In order for this to be efficient, lookups should use the whole key for matching.",
		"rocksdb_write_disable_wal":                       "Disables logging data to the WAL files. Useful for bulk loading.",
		"rocksdb_write_ignore_missing_column_families":    "If 1, then writes to column families that do not exist is ignored by RocksDB.",
	}
)

// ScrapeGlobalVariables collects from `SHOW GLOBAL VARIABLES`.
type ScrapeGlobalVariables struct{}

// Name of the Scraper. Should be unique.
func (ScrapeGlobalVariables) Name() string {
	return globalVariables
}

// Help describes the role of the Scraper.
func (ScrapeGlobalVariables) Help() string {
	return "Collect from SHOW GLOBAL VARIABLES"
}

// Version of MySQL from which scraper is available.
func (ScrapeGlobalVariables) Version() float64 {
	return 5.1
}

// Scrape collects data from database connection and sends it over channel as prometheus metric.
func (ScrapeGlobalVariables) Scrape(ctx context.Context, db *sql.DB, ch chan<- prometheus.Metric) error {
	globalVariablesRows, err := db.QueryContext(ctx, globalVariablesQuery)
	if err != nil {
		return err
	}
	defer globalVariablesRows.Close()

	var key string
	var val sql.RawBytes
	var textItems = map[string]string{
		"innodb_version":         "",
		"version":                "",
		"version_comment":        "",
		"wsrep_cluster_name":     "",
		"wsrep_provider_options": "",
	}

	for globalVariablesRows.Next() {
		if err = globalVariablesRows.Scan(&key, &val); err != nil {
			return err
		}

		key = validPrometheusName(key)
		if floatVal, ok := parseStatus(val); ok {
			help := globalVariablesHelp[key]
			if help == "" {
				help = "Generic gauge metric from SHOW GLOBAL VARIABLES."
			}
			ch <- prometheus.MustNewConstMetric(
				newDesc(globalVariables, key, help),
				prometheus.GaugeValue,
				floatVal,
			)
			continue
		}

		if _, ok := textItems[key]; ok {
			textItems[key] = string(val)
		}
	}

	// mysql_version_info metric.
	ch <- prometheus.MustNewConstMetric(
		prometheus.NewDesc(prometheus.BuildFQName(namespace, "version", "info"), "MySQL version and distribution.",
			[]string{"innodb_version", "version", "version_comment"}, nil),
		prometheus.GaugeValue, 1, textItems["innodb_version"], textItems["version"], textItems["version_comment"],
	)

	// mysql_galera_variables_info metric.
	if textItems["wsrep_cluster_name"] != "" {
		ch <- prometheus.MustNewConstMetric(
			prometheus.NewDesc(prometheus.BuildFQName(namespace, "galera", "variables_info"), "PXC/Galera variables information.",
				[]string{"wsrep_cluster_name"}, nil),
			prometheus.GaugeValue, 1, textItems["wsrep_cluster_name"],
		)
	}

	// mysql_galera_gcache_size_bytes metric.
	if textItems["wsrep_provider_options"] != "" {
		ch <- prometheus.MustNewConstMetric(
			newDesc("galera", "gcache_size_bytes", "PXC/Galera gcache size."),
			prometheus.GaugeValue,
			parseWsrepProviderOptions(textItems["wsrep_provider_options"]),
		)
	}

	return nil
}

// parseWsrepProviderOptions parse wsrep_provider_options to get gcache.size in bytes.
func parseWsrepProviderOptions(opts string) float64 {
	var val float64
	r, _ := regexp.Compile(`gcache.size = (\d+)([MG]?);`)
	data := r.FindStringSubmatch(opts)
	if data == nil {
		return 0
	}

	val, _ = strconv.ParseFloat(data[1], 64)
	switch data[2] {
	case "M":
		val = val * 1024 * 1024
	case "G":
		val = val * 1024 * 1024 * 1024
	}

	return val
}

func validPrometheusName(s string) string {
	nameRe := regexp.MustCompile("([^a-zA-Z0-9_])")
	s = nameRe.ReplaceAllString(s, "_")
	s = strings.ToLower(s)
	return s
<<<<<<< HEAD
}
=======
}

// check interface
var _ Scraper = ScrapeGlobalVariables{}
>>>>>>> 1465a0b0
<|MERGE_RESOLUTION|>--- conflicted
+++ resolved
@@ -231,11 +231,7 @@
 	s = nameRe.ReplaceAllString(s, "_")
 	s = strings.ToLower(s)
 	return s
-<<<<<<< HEAD
-}
-=======
 }
 
 // check interface
-var _ Scraper = ScrapeGlobalVariables{}
->>>>>>> 1465a0b0
+var _ Scraper = ScrapeGlobalVariables{}