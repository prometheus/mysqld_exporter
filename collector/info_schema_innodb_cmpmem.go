// Copyright 2018 The Prometheus Authors
// Licensed under the Apache License, Version 2.0 (the "License");
// you may not use this file except in compliance with the License.
// You may obtain a copy of the License at
//
// http://www.apache.org/licenses/LICENSE-2.0
//
// Unless required by applicable law or agreed to in writing, software
// distributed under the License is distributed on an "AS IS" BASIS,
// WITHOUT WARRANTIES OR CONDITIONS OF ANY KIND, either express or implied.
// See the License for the specific language governing permissions and
// limitations under the License.

// Scrape `information_schema.INNODB_CMPMEM`.

package collector

import (
	"context"
	"database/sql"

	"github.com/go-kit/kit/log"
	"github.com/prometheus/client_golang/prometheus"
)

const innodbCmpMemQuery = `
                SELECT
                  page_size, buffer_pool_instance, pages_used, pages_free, relocation_ops, relocation_time
                  FROM information_schema.innodb_cmpmem
                `

// ScrapeInnodbCmpMem collects from `information_schema.innodb_cmp`.
type ScrapeInnodbCmpMem struct{}

// Name of the Scraper. Should be unique.
func (ScrapeInnodbCmpMem) Name() string {
	return informationSchema + ".innodb_cmpmem"
}

// Help describes the role of the Scraper.
func (ScrapeInnodbCmpMem) Help() string {
	return "Collect metrics from information_schema.innodb_cmpmem"
}

// Version of MySQL from which scraper is available.
func (ScrapeInnodbCmpMem) Version() float64 {
	return 5.5
}

// Scrape collects data from database connection and sends it over channel as prometheus metric.
<<<<<<< HEAD
func (ScrapeInnodbCmpMem) Scrape(ctx context.Context, db *sql.DB, ch chan<- prometheus.Metric, constLabels prometheus.Labels) error {
=======
func (ScrapeInnodbCmpMem) Scrape(ctx context.Context, db *sql.DB, ch chan<- prometheus.Metric, logger log.Logger) error {
>>>>>>> 72c32a44
	informationSchemaInnodbCmpMemRows, err := db.QueryContext(ctx, innodbCmpMemQuery)
	if err != nil {
		return err
	}
	defer informationSchemaInnodbCmpMemRows.Close()

	var (
		page_size, buffer_pool                                  string
		pages_used, pages_free, relocation_ops, relocation_time float64
	)

	for informationSchemaInnodbCmpMemRows.Next() {
		if err := informationSchemaInnodbCmpMemRows.Scan(
			&page_size, &buffer_pool, &pages_used, &pages_free, &relocation_ops, &relocation_time,
		); err != nil {
			return err
		}

		ch <- prometheus.MustNewConstMetric(
			newDescLabels(informationSchema, "innodb_cmpmem_pages_used_total", "Number of blocks of the size PAGE_SIZE that are currently in use.", constLabels, []string{"page_size", "buffer_pool"}),
			prometheus.CounterValue, pages_used, page_size, buffer_pool,
		)
		ch <- prometheus.MustNewConstMetric(
			newDescLabels(informationSchema, "innodb_cmpmem_pages_free_total", "Number of blocks of the size PAGE_SIZE that are currently available for allocation.", constLabels, []string{"page_size", "buffer_pool"}),
			prometheus.CounterValue, pages_free, page_size, buffer_pool,
		)
		ch <- prometheus.MustNewConstMetric(
			newDescLabels(informationSchema, "innodb_cmpmem_relocation_ops_total", "Number of times a block of the size PAGE_SIZE has been relocated.", constLabels, []string{"page_size", "buffer_pool"}),
			prometheus.CounterValue, relocation_ops, page_size, buffer_pool,
		)
		ch <- prometheus.MustNewConstMetric(
			newDescLabels(informationSchema, "innodb_cmpmem_relocation_time_seconds_total", "Total time in seconds spent in relocating blocks.", constLabels, []string{"page_size", "buffer_pool"}),
			prometheus.CounterValue, (relocation_time / 1000), page_size, buffer_pool,
		)
	}
	return nil
}

// check interface
var _ Scraper = ScrapeInnodbCmpMem{}<|MERGE_RESOLUTION|>--- conflicted
+++ resolved
@@ -48,11 +48,7 @@
 }
 
 // Scrape collects data from database connection and sends it over channel as prometheus metric.
-<<<<<<< HEAD
-func (ScrapeInnodbCmpMem) Scrape(ctx context.Context, db *sql.DB, ch chan<- prometheus.Metric, constLabels prometheus.Labels) error {
-=======
-func (ScrapeInnodbCmpMem) Scrape(ctx context.Context, db *sql.DB, ch chan<- prometheus.Metric, logger log.Logger) error {
->>>>>>> 72c32a44
+func (ScrapeInnodbCmpMem) Scrape(ctx context.Context, db *sql.DB, ch chan<- prometheus.Metric, constLabels prometheus.Labels, logger log.Logger) error {
 	informationSchemaInnodbCmpMemRows, err := db.QueryContext(ctx, innodbCmpMemQuery)
 	if err != nil {
 		return err
